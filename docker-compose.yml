version: '3'

services:

  db:
    image: mariadb:5.5
    environment:
      - MYSQL_ROOT_PASSWORD=${MYSQL_ROOT_PASSWORD}
    volumes:
      - ./volumes/db:/var/lib/mysql

  phpmyadmin:
      image: phpmyadmin/phpmyadmin
      environment:
      - PMA_ARBITRARY=1
      ports:
      - ${WP_PORT_PHPMA}:80
      volumes:
      - /sessions

  httpd:
    container_name: jahia2wp-httpd
    # We use build info available in another cloned repository : https://github.com/epfl-idevelop/wp-ops/
<<<<<<< HEAD
=======
    # TODO: Read domq's comment on PR https://github.com/epfl-idevelop/jahia2wp/pull/800 and determine what can be done
>>>>>>> 935d655c
    build: ../wp-ops/docker/httpd
    labels:
      ch.epfl.jahia2wp.httpd.env: ${WP_ENV}
    image: epflidevelop/wp-ops-httpd
    volumes:
      - ./volumes/srv:/srv
    links:
      - db:db
    environment:
      - WP_ENV=${WP_ENV}
    ports:
      - "${WP_PORT_HTTP}:8080"
      - "${WP_PORT_HTTPS}:8443"

  mgmt:
    labels:
      ch.epfl.jahia2wp.mgmt.env: ${WP_ENV}
    image: epflidevelop/wp-ops-mgmt
    # We use build info available in another cloned repository : https://github.com/epfl-idevelop/wp-ops/
<<<<<<< HEAD
=======
    # TODO: Read domq's comment on PR https://github.com/epfl-idevelop/jahia2wp/pull/800 and determine what can be done
>>>>>>> 935d655c
    build: ../wp-ops/docker/mgmt
    env_file:
      - .env
    environment:
      - WP_ENV=${WP_ENV}
      - LOGGING_FILE=/srv/${WP_ENV}/logs/jahia2wp.log
    volumes:
      - ./volumes/srv:/srv
      - ./etc/.bash_history:/var/www/.bash_history
      - ./etc/.aliases:/srv/.aliases
      - ./etc/.bashrc:/srv/.bashrc
      - ./data:/srv/${WP_ENV}/jahia2wp/data
      - ./requirements:/srv/${WP_ENV}/jahia2wp/requirements
      - ./src:/srv/${WP_ENV}/jahia2wp/src
      - ./functional_tests:/srv/${WP_ENV}/jahia2wp/functional_tests
      - ./Makefile.mgmt:/srv/${WP_ENV}/jahia2wp/Makefile
      - .env:/srv/${WP_ENV}/jahia2wp/.env
    ports:
      - "${WP_PORT_SSHD}:22"<|MERGE_RESOLUTION|>--- conflicted
+++ resolved
@@ -21,10 +21,7 @@
   httpd:
     container_name: jahia2wp-httpd
     # We use build info available in another cloned repository : https://github.com/epfl-idevelop/wp-ops/
-<<<<<<< HEAD
-=======
     # TODO: Read domq's comment on PR https://github.com/epfl-idevelop/jahia2wp/pull/800 and determine what can be done
->>>>>>> 935d655c
     build: ../wp-ops/docker/httpd
     labels:
       ch.epfl.jahia2wp.httpd.env: ${WP_ENV}
@@ -44,10 +41,7 @@
       ch.epfl.jahia2wp.mgmt.env: ${WP_ENV}
     image: epflidevelop/wp-ops-mgmt
     # We use build info available in another cloned repository : https://github.com/epfl-idevelop/wp-ops/
-<<<<<<< HEAD
-=======
     # TODO: Read domq's comment on PR https://github.com/epfl-idevelop/jahia2wp/pull/800 and determine what can be done
->>>>>>> 935d655c
     build: ../wp-ops/docker/mgmt
     env_file:
       - .env

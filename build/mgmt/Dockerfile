FROM debian:stretch

RUN apt-get -y update && apt-get install -y --no-install-recommends \
<<<<<<< HEAD
=======
    apt-transport-https \
>>>>>>> 2b9e83ef
    bash-completion \
    curl \
    composer \
    git \
    gnupg \
    htop \
    less \
    lsb-release \
    make \
    mysql-client \
    openssh-server \
    tree \
    python3 \
    python3-pip \
    python3-virtualenv \
    python3-setuptools \
    virtualenv \
    screen \
    software-properties-common \
    unzip \
    vim \
  && \
    apt-get -y autoremove && \
    apt-get clean

RUN curl -sL https://deb.nodesource.com/setup_10.x | bash -
RUN curl https://packages.sury.org/php/apt.gpg > /etc/apt/trusted.gpg.d/php.gpg
RUN echo "deb https://packages.sury.org/php/ $(lsb_release -sc) main" > /etc/apt/sources.list.d/php.list
RUN apt-get -y update
# The following goodies have dependencies above this line, and
# thus must be installed in another round of apt-get
RUN apt-get -y install nodejs \
    php7.1 \
    php7.1-gd \
    php7.1-cli \
    php7.1-curl \
    php7.1-mysql \
    php7.1-zip \
    php7.1-xml \
  && \
    apt-get -y autoremove && \
    apt-get clean


RUN mkdir /var/run/sshd && \
    sed -ri 's/UsePAM yes/UsePAM no/g' /etc/ssh/sshd_config && \
    sed -ri 's/AcceptEnv LANG LC_\*/AcceptEnv LANG LC_\* WP_ENV/g' /etc/ssh/sshd_config && \
    sed -ri 's/#UsePrivilegeSeparation sandbox/UsePrivilegeSeparation no/g'  /etc/ssh/sshd_config && \
    sed -ri 's/#?PermitRootLogin\s+.*/PermitRootLogin yes/g' /etc/ssh/sshd_config && \
    mkdir /tmp/openshift && \
    cd /tmp/openshift && \
    curl -L -O https://github.com/openshift/origin/releases/download/v3.6.1/openshift-origin-client-tools-v3.6.1-008f2d5-linux-64bit.tar.gz && \
    tar -xf openshift-origin-client-tools-v3.6.1-008f2d5-linux-64bit.tar.gz && \
    mv */oc /usr/local/bin && \
    cd / && \
    rm -rf /tmp/openshift && \
    mkdir /root/.ssh

COPY ./bash_profile /var/www/.bash_profile
COPY ./docker-entrypoint.sh /

# setup access rights
RUN sed -ir 's#www-data.*:/usr/sbin/nologin#www-data:x:33:33:www-data:/var/www:/bin/bash#' /etc/passwd && \
    mkdir -p /var/www/.ssh && \
    chown -R www-data: /var/www && \
    chmod 700 /var/www/.ssh

# install wp-cli packages, downloaded from
# Do not use "Code -> Releases" page to download ZIP files. Use "Code -> Download" option on "Code" tab.
# https://github.com/diggy/polylang-cli
# https://github.com/cortneyray/wp-cli-polylang

COPY ./wp-packages/wp-cli-1.4.1.phar /usr/local/bin/wp
COPY ./wp-packages/polylang-cli-master.zip /tmp/polylang-cli-master.zip
COPY ./wp-packages/wp-cli-polylang-master.zip /tmp/wp-cli-polylang-master.zip

RUN chmod a+x /usr/local/bin/wp && \
    su www-data -c "/usr/local/bin/wp package install /tmp/polylang-cli-master.zip" && \
    su www-data -c "/usr/local/bin/wp package install /tmp/wp-cli-polylang-master.zip"



# this line should come after the installation of other packages
# otherwise, it creates /var/www/.wp-cli with incorrect permission
# and makes the other installations fail
COPY ./config.yml /var/www/.wp-cli/config.yml

EXPOSE 22
ENTRYPOINT ["/docker-entrypoint.sh"]
CMD ["/usr/sbin/sshd", "-D"]<|MERGE_RESOLUTION|>--- conflicted
+++ resolved
@@ -1,10 +1,7 @@
 FROM debian:stretch
 
 RUN apt-get -y update && apt-get install -y --no-install-recommends \
-<<<<<<< HEAD
-=======
     apt-transport-https \
->>>>>>> 2b9e83ef
     bash-completion \
     curl \
     composer \

plugins:
  - name: simple-sitemap
    config: !include simple-sitemap/v1/config-plugin.yml
  - name: tinymce-advanced
    config: !include tinymce-advanced/v1/config-plugin.yml
  - name: akismet
    config: !include akismet/config-plugin.yml
  - name: hello
    config: !include hello/config-plugin.yml
  - name: polylang
    config: !include polylang/v1/config-plugin.yml
  - name: mainwp-child
    config: !include mainwp-child/v1/config-plugin.yml
  - name: tequila
    config: !include tequila/v1/config-plugin.yml
  - name: accred
    config: !include accred/v1/config-plugin.yml
  - name: coming-soon
    config: !include coming-soon/v1/config-plugin.yml
  - name: varnish-http-purge
    config: !include varnish-http-purge/v1/config-plugin.yml
  - name: EPFL-settings
    config: !include EPFL-settings/v1/config-plugin.yml
  - name: EPFL-Share
    config: !include EPFL-Share/v1/config-plugin.yml
  - name: EPFL-Content-Filter
    config: !include EPFL-Content-Filter/v1/config-plugin.yml
  - name: svg-support
    config: !include svg-support/v1/config-plugin.yml
  - name: feedzy-rss-feeds
    config: !include feedzy-rss-feeds/v1/config-plugin.yml
  - name: enlighter
    config: !include enlighter/v1/config-plugin.yml
  - name: remote-content-shortcode
    config: !include remote-content-shortcode/v1/config-plugin.yml
  - name: shortcode-ui
    config: !include shortcode-ui/v1/config-plugin.yml
  - name: shortcode-ui-richtext
    config: !include shortcode-ui-richtext/v1/config-plugin.yml
<<<<<<< HEAD
  - name: epfl-news
    config: !include epfl-news/v1/config-plugin.yml
  #- name: epfl
  #  config: !include epfl/v1/config-plugin.yml
  - name: epfl-memento
    config: !include epfl-memento/v1/config-plugin.yml
  - name: epfl-faq
    config: !include epfl-faq/v1/config-plugin.yml
  - name: epfl-map
    config: !include epfl-map/v1/config-plugin.yml
  - name: epfl-buttons
    config: !include epfl-buttons/v1/config-plugin.yml
  - name: epfl-snippet
    config: !include epfl-snippet/v1/config-plugin.yml
  - name: epfl-toggle
    config: !include epfl-toggle/v1/config-plugin.yml
  - name: epfl-grid
    config: !include epfl-grid/v1/config-plugin.yml
  - name: epfl-infoscience
    config: !include epfl-infoscience/v1/config-plugin.yml
  - name: epfl-infoscience-search
    config: !include epfl-infoscience-search/v1/config-plugin.yml
  - name: epfl-xml
    config: !include epfl-xml/v1/config-plugin.yml
  - name: epfl-people
    config: !include epfl-people/v1/config-plugin.yml
  - name: epfl-twitter
    config: !include epfl-twitter/v1/config-plugin.yml
  - name: epfl-video
    config: !include epfl-video/v1/config-plugin.yml
=======
  - name: epfl
    config: !include epfl/v1/config-plugin.yml
# plugins for 2010 theme
#  - name: epfl-scheduler
#    config: !include epfl-scheduler/v1/config-plugin.yml
#  - name: epfl-news
#    config: !include epfl-news/v1/config-plugin.yml
#  - name: epfl-memento
#    config: !include epfl-memento/v1/config-plugin.yml
#  - name: epfl-faq
#    config: !include epfl-faq/v1/config-plugin.yml
#  - name: epfl-map
#    config: !include epfl-map/v1/config-plugin.yml
#  - name: epfl-buttons
#    config: !include epfl-buttons/v1/config-plugin.yml
#  - name: epfl-snippet
#    config: !include epfl-snippet/v1/config-plugin.yml
#  - name: epfl-toggle
#    config: !include epfl-toggle/v1/config-plugin.yml
#  - name: epfl-grid
#    config: !include epfl-grid/v1/config-plugin.yml
#  - name: epfl-infoscience
#    config: !include epfl-infoscience/v1/config-plugin.yml
#  - name: epfl-infoscience-search
#    config: !include epfl-infoscience-search/v1/config-plugin.yml
#  - name: epfl-xml
#    config: !include epfl-xml/v1/config-plugin.yml
#  - name: epfl-people
#    config: !include epfl-people/v1/config-plugin.yml
#  - name: epfl-twitter
#    config: !include epfl-twitter/v1/config-plugin.yml
#  - name: epfl-video
#    config: !include epfl-video/v1/config-plugin.yml
>>>>>>> 518032b9
<|MERGE_RESOLUTION|>--- conflicted
+++ resolved
@@ -37,38 +37,6 @@
     config: !include shortcode-ui/v1/config-plugin.yml
   - name: shortcode-ui-richtext
     config: !include shortcode-ui-richtext/v1/config-plugin.yml
-<<<<<<< HEAD
-  - name: epfl-news
-    config: !include epfl-news/v1/config-plugin.yml
-  #- name: epfl
-  #  config: !include epfl/v1/config-plugin.yml
-  - name: epfl-memento
-    config: !include epfl-memento/v1/config-plugin.yml
-  - name: epfl-faq
-    config: !include epfl-faq/v1/config-plugin.yml
-  - name: epfl-map
-    config: !include epfl-map/v1/config-plugin.yml
-  - name: epfl-buttons
-    config: !include epfl-buttons/v1/config-plugin.yml
-  - name: epfl-snippet
-    config: !include epfl-snippet/v1/config-plugin.yml
-  - name: epfl-toggle
-    config: !include epfl-toggle/v1/config-plugin.yml
-  - name: epfl-grid
-    config: !include epfl-grid/v1/config-plugin.yml
-  - name: epfl-infoscience
-    config: !include epfl-infoscience/v1/config-plugin.yml
-  - name: epfl-infoscience-search
-    config: !include epfl-infoscience-search/v1/config-plugin.yml
-  - name: epfl-xml
-    config: !include epfl-xml/v1/config-plugin.yml
-  - name: epfl-people
-    config: !include epfl-people/v1/config-plugin.yml
-  - name: epfl-twitter
-    config: !include epfl-twitter/v1/config-plugin.yml
-  - name: epfl-video
-    config: !include epfl-video/v1/config-plugin.yml
-=======
   - name: epfl
     config: !include epfl/v1/config-plugin.yml
 # plugins for 2010 theme
@@ -101,5 +69,4 @@
 #  - name: epfl-twitter
 #    config: !include epfl-twitter/v1/config-plugin.yml
 #  - name: epfl-video
-#    config: !include epfl-video/v1/config-plugin.yml
->>>>>>> 518032b9
+#    config: !include epfl-video/v1/config-plugin.yml
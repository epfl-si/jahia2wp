--- conflicted
+++ resolved
@@ -11,12 +11,8 @@
 
 <!-- TOC depthFrom:2 depthTo:2 orderedList:false -->
 
-<<<<<<< HEAD
 - [[0.2.?] - 2017-11-?](#02---2017-11-)
-- [[0.2.13] - 2017-11-14](#0213---2017-11-14)
-=======
 - [[0.2.13] - 2017-11-14/15](#0213---2017-11-1415)
->>>>>>> 6c94a725
 - [[0.2.12] - 2017-11-09](#0212---2017-11-09)
 - [[0.2.11] - 2017-11-08](#0211---2017-11-08)
 - [[0.2.10] - 2017-11-08](#0210---2017-11-08)
@@ -34,7 +30,6 @@
 
 <!-- /TOC -->
 
-<<<<<<< HEAD
 ## [0.2.?] - 2017-11-?
 
 **High level:**
@@ -48,10 +43,7 @@
 1. If installed, those two plugins are installed in mu-plugin (in order to forbid their removal)
 
 
-## [0.2.13] - 2017-11-14
-=======
 ## [0.2.13] - 2017-11-14/15
->>>>>>> 6c94a725
 
 **[PR #70](https://github.com/epfl-idevelop/jahia2wp/pull/70)**
 **[PR #75](https://github.com/epfl-idevelop/jahia2wp/pull/70)**

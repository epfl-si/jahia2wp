<!-- markdownlint-disable -->
# Changelog

All notable changes to this project will be documented in this file.

The format is based on [Keep a Changelog](http://keepachangelog.com/en/1.0.0/)
and this project adheres to [Semantic Versioning](http://semver.org/spec/v2.0.0.html).

Table of releases
-----------------

<!-- TOC depthFrom:2 depthTo:2 orderedList:false -->

- [[0.2.15] - 2017-11-30](#0215---2017-11-30)
- [[0.2.14] - 2017-11-17](#0214---2017-11-17)
- [[0.2.13] - 2017-11-14/15](#0213---2017-11-1415)
- [[0.2.12] - 2017-11-09](#0212---2017-11-09)
- [[0.2.11] - 2017-11-08](#0211---2017-11-08)
- [[0.2.10] - 2017-11-08](#0210---2017-11-08)
- [[0.2.9] - 2017-11-07](#029---2017-11-07)
- [[0.2.8] - 2017-11-06](#028---2017-11-06)
- [[0.2.7] - 2017-11-01](#027---2017-11-01)
- [[0.2.6] - 2017-10-31](#026---2017-10-31)
- [[0.2.5] - 2017-10-20](#025---2017-10-20)
- [[0.2.4] - 2017-10-19](#024---2017-10-19)
- [[0.2.3] - 2017-10-10](#023---2017-10-10)
- [[0.2.2] - 2017-10-08](#022---2017-10-08)
- [[0.2.1] - 2017-10-05](#021---2017-10-05)
- [2017-09-20](#2017-09-20)
- [[0.1.0] - 2017-09-14](#010---2017-09-14)

<!-- /TOC -->

## [0.2.15] - 2017-11-30

**[PR #69](https://github.com/epfl-idevelop/jahia2wp/pull/69)**
**[PR #100](https://github.com/epfl-idevelop/jahia2wp/pull/100)**
**[PR #102](https://github.com/epfl-idevelop/jahia2wp/pull/102)**
**[PR #105](https://github.com/epfl-idevelop/jahia2wp/pull/105)**
<<<<<<< HEAD
**[PR #113](https://github.com/epfl-idevelop/jahia2wp/pull/113)**
=======
**[PR #112](https://github.com/epfl-idevelop/jahia2wp/pull/112)**
>>>>>>> 66ed48de

**High level:**

1. (#69) New WP site has EPFL look and feel
1. (#69) Columns `installs_locked` and `updates_automatic` from source of trust are now taken into account
1. (#100) Ajout de 2 paramètres optionnels à `generate` pour pouvoir dire quel thème et quelle faculté de thème (couleur) on veut pour le site.
1. (#102) Suppression de la sidebar 
1. (#105) Amélioration de la sécurité selon [les recommendations de l'OWASP](https://www.owasp.org/index.php/OWASP_Wordpress_Security_Implementation_Guideline).
1. (#105) Nouveaux sites installé avec la version `latest` de WordPress au lieu de `4.8`
<<<<<<< HEAD
1. (#113) New command: `make functional-tests`, launching `test_upload.py` and `test_jahia2wp.py`
=======
1. (#112) enriched [INSTALL_DETAILED](https://github.com/epfl-idevelop/jahia2wp/blob/setup-prod/docs/INSTALL_DETAILED.md#setting-up-a-brand-new-infra-new-pods-new-nas-new-everything) documentation with setup of brand new servers
1. (#112) change validation of openshift environments: validation is now done checking for the appropriate directory on the file system, instead of checking against a list of hardcoded values
>>>>>>> 66ed48de

**Low level:**

1. (#69) PluginList takes into account the values from `installs_locked` and `updates_automatic`
1. (#69) If installed, those two plugins are installed in mu-plugin (in order to forbid their removal)
1. (#69) In tests, replaced epfl_infoscience.zip with redirection.zip in order to avoid conflict with mu-plugin EPFL-SC-Infoscience
1. (#100) Ajout d'un champ `theme_faculty` dans la source de vérité + gestion de celui-ci dans le code.
1. (#100) Modification du champ `theme` dans la source de vérité pour le mettre en minuscule (afin de réellement correspondre au nom du thème) + modif de la RegEx de contrôle
1. (#100) Le nom du thème par défaut a été mis dans une variable (`settings.DEFAULT_THEME_NAME`) car il commençait à se retrouver à plein d'endroits. 
1. (#100) Mise à jour des fichiers "source de vérité" pour que ça fonctionne avec le nouveau champ.
1. (#100) Modification du fichier du thème pour voir que la classe (=`theme_faculty`) est bien ajoutée à la balise `<body>` (cette modif va aussi être faite dans les fichiers du thème gérés par Aline).
1. (#102) Suppression des widgets de la sidebar de la homepage
1. (#105) Mises-à-jour automatiques du Core, des plugins et thèmes
1. (#105) Ajout du module Apache ModSecurity
1. (#105) Modification de la configuration WordPress pour empêcher l'édition en ligne des plugins et thèmes
<<<<<<< HEAD
1. (#113) automatic fetching of the IP of the httpd docker (instead of hard-code in settings.py)
1. (#113) test_uploads moved out of `jahia2wp/src/.../tests` into `jahia2wp/functional_tests`
1. (#113) new entries in makefile and makefile.mgmt to run pytest in newly created dir above
1. (#113) new var OPENSHIFT_ENV in settings.py to define which pod to use
=======
1. (#112) added names of new pods in valid values (settings.py for now)
1. (#112) created dedicated Makefile.c2c in order to bootstrap a environment in a new pod
>>>>>>> 66ed48de

## [0.2.14] - 2017-11-17

**[PR #77](https://github.com/epfl-idevelop/jahia2wp/pull/77)**

**High level changes:**

1. Tagged version after Sprint_S1711
1. (#77) Need to reset DB (using 5.5 instead of 5.7) and containers (images location changed)

**Low level changes:**

1. (#77) added Dockerfiles image to build up `httpd` and `mgmt` docker images
1. (#77) aligned mariaDB version (5.5) with the one used on C2C infra


## [0.2.13] - 2017-11-14/15

**[PR #70](https://github.com/epfl-idevelop/jahia2wp/pull/70)**
**[PR #75](https://github.com/epfl-idevelop/jahia2wp/pull/75)**
**[PR #76](https://github.com/epfl-idevelop/jahia2wp/pull/76)**
**[PR #78](https://github.com/epfl-idevelop/jahia2wp/pull/78)**
**[PR #80](https://github.com/epfl-idevelop/jahia2wp/pull/80)**
**[PR #81](https://github.com/epfl-idevelop/jahia2wp/pull/81)**

**High level changes:**

1. (#70) Infos de logging modifiées
1. (#70) Ajout de la gestion de "use cases" d'installation/désinstallation" de plugins spécifiques
1. (#75) added option `--force` on command `clean`
1. (#76) Nouvelle option pour lister les plugins (`list-plugins`) ajoutée dans `jahia2wp.py`. Elle permet de lister les plugins qui seront installés (ainsi que leur config si on la veut) pour un site (donné par `wp_env` et `wp_url`)
1. (#78) Added documentation and template to create cronjobs on openshift
1. (#80) added auto-configuration of polylang (with two languages: fr, en)
1. (#80) update `make vars` to display all env vars used in project
1. (#81) Cette PR ajoute un test fonctionnel à savoir : tester l'upload d'un média dans un site WP.

**Low level changes:**

1. (#70) Ajout de check si un plugin est installé ou pas avant de tenter de l'installer ou de le désinstaller.
1. (#75) removed IF EXISTS when dropping user.
1. (#75) by-passing check_config in jahia2wp.py:clean when using option --force
1. (#76) Fonction pour afficher une liste de plugins qui va être installée.
1. (#76) Pas de test spécifique ajouté pour ceci car c'est juste de l'affichage et la génération de la liste de plugins pour un site est déjà testée.
1. (#76) Modifications dans `test_jahia2wp.py` pour utiliser des variables pour les infos sur les sites à tester au lieu de hard-coder à chaque fois.
1. (#76) Modification de WPSite.name qui joue le role d'ID du site WordPress pour l'instant. Pour un sous-domaine, la valeur retournée est le sous-domaine à la place du FQDN
1. (#80) refactored code related to plugins -> new package `wordpress.plugins`
1. (#81) A noter que pour que les tests fonctionnent depuis le conteneur on utilise l'IP de Docker "172.17.0.1" qui potentiellement peut changer dans le futur.


## [0.2.12] - 2017-11-09
**[PR #64](https://github.com/epfl-idevelop/jahia2wp/pull/64)**

**High level changes:**

1. Possibilité de désinstaller un plugin (installé de base avec WordPress ou installé depuis une config générique).
1. Mise à jour de la liste des plugins (sans configuration) à installer 
1. Suppression automatique des plugins installés automatiquement avec WordPress et qui n'étaient pas dans la liste données dans l'issue #52
1. A noter que quand `simple-sitemap` est installé, la première fois qu'on retourne sur la page d'administration, on est redirigé sur la page de "démo" du plugin... pas trouvé où il était mis dans la DB qu'il fallait afficher cette page...

**Low level changes:**

1. Ajout de tests unitaires
1. Champ `action` ajouté dans le fichier de configuration YAML du plugin. Celui-ci permet de dire si on veut installer ou désinstaller un plugin. Si pas présent, c'est que le plugin doit être installé. Mise à jour du code en conséquence.
1. Correction d'un bug dans l'appel à la fonction d'extraction de la configuration d'un plugin.


## [0.2.11] - 2017-11-08
**[Issue #13](https://github.com/epfl-idevelop/jahia2wp/issues/13)**

**High level:**

1. Added miniorange generic configuration
2. Added miniorange sample specific configuration


## [0.2.10] - 2017-11-08
**[PR #67](https://github.com/epfl-idevelop/jahia2wp/pull/67)**

**High level:**

1. la commande `clean` accepte de ne pas avoir de DB et nettoie tout de même les fichiers
1. les commandes `generate` et `generate-many` acceptent des accents dans le titre Wordpress
1. `generate-many` n'affiche pas de message d'erreur si on passe le meme SCIPER_ID dans les colonnes onwer et responsible

**Low level:**

1. ajout d'un test de génération de site (avec accent et même ids) dans test_wordpress
1. utilisation de `sys.stdout.encoding `dans run_command dans la commande
1. comme c'était déjà le cas pour le output -> l'encoding est passé en kwarg de la fonction


## [0.2.9] - 2017-11-07
**[PR #66](https://github.com/epfl-idevelop/jahia2wp/pull/66)**
**[PR #65](https://github.com/epfl-idevelop/jahia2wp/pull/65)**

**High level:**

1. Installation et configuration du plugin `MainWP-Child` avec clef "secrète"
1. Added procedure in HOWTOs to explain how to update WP php files from historical repository

**Low level:**

1. Extraction de la configuration du plugin `MainWP-Child` puis modification du nécessaire pour l'ajouter à la liste des plugins à installer.
1. La clef secrète est actuellement mise dans la configuration générique du plugin.
1. On ne créé plus d'instance de `WPSite` dans `jahia2wp.py`. C'est désormais fait dans `WPPluginConfigExtractor`
1. Ajout des scripts js pour le bon fonctionnement du menu déroulant du header EPFL: epfl-idevelop/jahiap#126
1. Le fichier "modernizr.custom.js" est renommé "modernizr.js": epfl-idevelop/jahiap#279
1. J'ai enlevé l'appel de toutes les images de fond inutiles dans la feuille de style epfl.scss (les images sont remplacées par des pictos avec FontAwesome): epfl-idevelop/jahiap#279

## [0.2.8] - 2017-11-06
**[PR #55](https://github.com/epfl-idevelop/jahia2wp/pull/55)**

**Updated Theme from following bugfixes on repo jahiap:**

Id | Description
-- | --
[240](https://github.com/epfl-idevelop/jahiap/issues/240) | Texte centré en vertical sur WP mais pas sur Jahia
[129](https://github.com/epfl-idevelop/jahiap/issues/129) | Les titres sont tout en majuscule
[188](https://github.com/epfl-idevelop/jahiap/issues/188) | Mauvais format des listes à puce
[92](https://github.com/epfl-idevelop/jahiap/issues/92) | Les ligne de tableau invisible sont visibles
[85](https://github.com/epfl-idevelop/jahiap/issues/85) | Menu déroulant "personnes" en haut à droite ne déroule pas
[192](https://github.com/epfl-idevelop/jahiap/issues/192) | Affichage d'un rectangle gris à la place d'une division vide
[170](https://github.com/epfl-idevelop/jahiap/issues/170) | La boite rouge dans le corps de page ne se colle pas à droite
[169](https://github.com/epfl-idevelop/jahiap/issues/169) | Une div se colle à gauche au lieu de flotter à droite
[89](https://github.com/epfl-idevelop/jahiap/issues/89) | Séparateur gris clair en trop dans les tableaux
[239](https://github.com/epfl-idevelop/jahiap/issues/239) | couleur de background de paragraphe manquante
[225](https://github.com/epfl-idevelop/jahiap/issues/225) | Dans les paragraphes des pages, il manque le surlignage en couleur de cert[...]

## [0.2.7] - 2017-11-01
**[PR #57](https://github.com/epfl-idevelop/jahia2wp/pull/57)**

**high level:**

1. new commands `backup` and `backup-many` to backup one single site or all sites in source of trust. 

        $ python jahia2wp.py backup $WP_ENV http://localhost
        ...
        $ python jahia2wp.py backup-many path/to/csv
        ...

1. Backups are `full` by default, but can be `inc`remental by using option `--backup-type`

        $ python jahia2wp.py backup $WP_ENV http://localhost --backup-type=inc
        ...
1. new environment variable `BACKUP_PATH` to define where to store backups (by default: `jahia2wp/data/backups`)

**low level:**

A backup of a WordPress site relies on a `WPConfig`, and is called/used in a similar way as `WPGenerator`. It creates three files:
- a `.tar` of all WP files (php, assets, media)
- a `.list` reference file for incremental backups
- a `.sql` dump of the database

Backups are stored in `BACKUP_PATH` (by default: `jahia2wp/data/backups`), with the following name convention: `<wp_site_name>[_<timestamp>]_fullN[_incM].<tar|list|sql>`

**DISCLAIMER:** next iteration might revise this structure for something more easily exploitable, such as:

    backups
    ├── site_1
    │   ├── 2017-10-31
    │   │   ├── full-201710310945.tar
    │   │   ├── inc-201711012300.tar
    │   │   ├── inc-201711022301.tar
    │   │   └── inc-201711032310.tar
    │   └── 2017-11-06
    │       └── full-201711060946.tar
    ├── site_2
    │   └── 2017-11-06
    │       ├── full-201711060947.tar
    │       └── inc-201711060946.tar
    └── site_3



## [0.2.6] - 2017-10-31
**[PR #54](https://github.com/epfl-idevelop/jahia2wp/pull/54)**

**High level changes:**

1. L'extraction des informations de configuration d'un plugin est faite de manière interactive (le script se met en attente jusqu'à ce que la configuration soit faite). Une option `extract-plugin-config` a été ajoutée à `jahia2wp.py`
2. les commandes `generate` et `generate-many` utilisent les nouveaux fichiers de configuration des plugins (YAML) de manière transparente pour installer et configurer les plugins

**DISCLAIMER :** Les fichiers de configuration sont pour l'instant créés manuellement, de manière indépendante de la source de vérité. Une prochaine itération reverra ce système pour redonner la main à la source de vérité, et pouvoir générer tous les fichiers de configuration automatiquement 

**Low level changes:**

1. le fichier config.py a été éclaté en config.py, plugins.py et themes.py
1. Les classes suivantes ont été ajoutées pour la gestion des plugins (dans plugins.py):
    - `WPPluginConfigManager` fourni des accès MySQL et des informations sur la structure des tables où sont stockées les informations de configuration des plugins
    - `WPPluginConfigExtractor` (hérite de `WPPluginConfigManager`) permet d'extraire les informations de configuration d'un plugin (stockées potentiellement dans X tables différentes) et de les sauver dans un fichier YAML
    - `WPPluginConfigRestore` (hérite de `WPPluginConfigManager`) permet de restaurer les informations de configuration d'un plugin à partir d'une instance de `WPPluginConfigInfos` (décrite ci-dessous).
    - `WPPluginConfigList` fourni la liste des plugins à installer/configurer pour un site web donné par un id unique (cet ID doit encore être ajouté dans la source de vérité).
    - `WPPluginConfigInfos` permet de reconstruire les informations de configuration d'un plugin à partir d'une configuration générique à X sites et d'une potentielle configuration spécifique pour un site donné. Ces informations sont ensuite utilisées par `WPPluginConfigRestore` afin d'être mises dans la DB.
1. Du fait que l'on doit potentiellement remettre des options dans d'autres tables que la table "options" et que WPCLI ne permet que d'ajouter des informations dans cette dite-table, l'utilisation d'un package pip (`PyMYSQL`) pour faire les requêtes dans la DB a été faite. WPCLI n'est donc plus utilisé pour mettre les options dans la DB, tout est fait depuis le package.
1. Pour ce qui est de la configuration spécifique des plugins, pour le moment, seule la table `options` est gérée par le code. 
1. Les nouvelles classes créées sont utilisées pour paramétrer les plugins lors de la génération d'un site.


## [0.2.5] - 2017-10-20
**[PR #51](https://github.com/epfl-idevelop/jahia2wp/pull/51)**

**high level:**

1. Installation and activation of plugins
  - add-to-any
  - BasicAuth
  - black-studio-tinymce-widget
  - tinymce-advanced
  - epfl_infoscience
1. Configuration of add-to-any
1. Create Main menu

**low level:**

- possibilité de surcharger le port ssh du conteneur de `mgmt` avec la variable `WP_PORT_SSHD`, et celui du conteneur phpmyadmin avec `WP_PORT_PHPMA`.

## [0.2.4] - 2017-10-19
**[PR #48](https://github.com/epfl-idevelop/jahia2wp/pull/48) & [PR #50](https://github.com/epfl-idevelop/jahia2wp/pull/50)**

**high level:**
1. added command `download`
1. added vars `JAHIA_*` in  `.env.sample`, please update your `.env` file to make use of the download command
1. Ajout d'un pull des images lorsque l'on fait un 'up'
1. Ajout d'une règle 'clean' pour nettoyer les fichiers WordPress et ceux de la DB en local.

**low level:**
1. migrate crawler from jahiap
1. break code into modules `SessionHandler`, `JahiaConfig`, `JahiaCrawler`
1. support username, password, host from either .env or CLI arguments
1. added tests


## [0.2.3] - 2017-10-10
**[PR #33](https://github.com/epfl-idevelop/jahia2wp/pull/33)**

**Features deprecated in 0.2.3**
1. `check-one`, `generate-one` and `clean-one` deprecated. 
   Use `check`, `generate` and `clean` instead

**high level:**
1. added command `version`
1. added command `admins`
1. added command `inventory`
1. improved command `check-one`: actually checks that config is ok with wp-cli
1. improved command `generate-one` with parameter `--admin-password` to force password for admin instead of creating a random one
1. improved CLI messages when running jahia2wp.py script


**low level:**
1. improved commands (`run_command`, `run_mysql`, `run_wp_cli`), which actually return output, do not display `stderr`, but keep it available on error cases
1. extended `Utils` to read csv from strings and to provide `run_command`
1. improved `WPSite` with a factory method which take openshift_env and path instead of url
1. improved model `WPUser` to get role
1. improved `WPRawConfig` which now gives access to wp-config variables, and users
openshift_env and url
1. used `veritas.validators` in wordpress models
1. added deprecated decorator in utils.py

**[PR #41](https://github.com/epfl-idevelop/jahia2wp/pull/41)**

No need to rely on fixed container names

- Find containers by com.docker.compose.service label in Travis
- Find the "mgmt" container by an ad-hoc label for "make exec"
- Inter-Docker references by host name (e.g. "db") keep working,
  thanks to Docker's magic

## [0.2.2] - 2017-10-08
**[PR #40](https://github.com/epfl-idevelop/jahia2wp/pull/40)**

Organize the Makefile rules to make them more fool-proof

- Make as many targets as possible idempotent (= won't hurt if run twice)
- Split out Makefile.mgmt for targets that only make sense from inside Docker; have that file show up as "the" Makefile from the container (by way of a Docker volume)
- Make the "make bootstrap-mgmt" step implicit for the interactive use case (vjahia2wp)

## [0.2.1] - 2017-10-05
**[Commit 7c0365e](https://github.com/epfl-idevelop/jahia2wp/commit/7c0365ee6f3c7e447f29440394b42d8aa478b3cb)**

- possibilité de surcharger les variables du Makefile `WP_ENV`, `WP_PORT_HTTP` et `WP_PORT_HTTPS` par les celles d'environnement ou par la ligne de commande (par exemple `WP_PORT_HTTP=81 WP_ENV=my-env make vars`)

**[PR #22](https://github.com/epfl-idevelop/jahia2wp/pull/22)**

- création et suppression d'un Wordpress (avec le thème EPFL) par `generate-one` et `clean-one`
- création de plusieurs sites à partir d'un CSV avec `generate-many`
- consolidation du docker-compose et du Makefile pour créer un environnement local identique à l'environnement de production. Description dans le `README` et le `INSTALL_DETAILED`

## 2017-09-20
**[PR #5](https://github.com/epfl-idevelop/jahia2wp/pull/5)**

- added .env(.sample) file to define all environment vars
- updated make, docker-compose consequently
- added phpmyadmin in docker-compose
- updated `README`

## [0.1.0] - 2017-09-14

- initial revision<|MERGE_RESOLUTION|>--- conflicted
+++ resolved
@@ -37,11 +37,8 @@
 **[PR #100](https://github.com/epfl-idevelop/jahia2wp/pull/100)**
 **[PR #102](https://github.com/epfl-idevelop/jahia2wp/pull/102)**
 **[PR #105](https://github.com/epfl-idevelop/jahia2wp/pull/105)**
-<<<<<<< HEAD
+**[PR #112](https://github.com/epfl-idevelop/jahia2wp/pull/112)**
 **[PR #113](https://github.com/epfl-idevelop/jahia2wp/pull/113)**
-=======
-**[PR #112](https://github.com/epfl-idevelop/jahia2wp/pull/112)**
->>>>>>> 66ed48de
 
 **High level:**
 
@@ -51,12 +48,9 @@
 1. (#102) Suppression de la sidebar 
 1. (#105) Amélioration de la sécurité selon [les recommendations de l'OWASP](https://www.owasp.org/index.php/OWASP_Wordpress_Security_Implementation_Guideline).
 1. (#105) Nouveaux sites installé avec la version `latest` de WordPress au lieu de `4.8`
-<<<<<<< HEAD
-1. (#113) New command: `make functional-tests`, launching `test_upload.py` and `test_jahia2wp.py`
-=======
 1. (#112) enriched [INSTALL_DETAILED](https://github.com/epfl-idevelop/jahia2wp/blob/setup-prod/docs/INSTALL_DETAILED.md#setting-up-a-brand-new-infra-new-pods-new-nas-new-everything) documentation with setup of brand new servers
 1. (#112) change validation of openshift environments: validation is now done checking for the appropriate directory on the file system, instead of checking against a list of hardcoded values
->>>>>>> 66ed48de
+1. (#113) New command: `make functional-tests`, launching `test_upload.py` and `test_jahia2wp.py`
 
 **Low level:**
 
@@ -72,15 +66,12 @@
 1. (#105) Mises-à-jour automatiques du Core, des plugins et thèmes
 1. (#105) Ajout du module Apache ModSecurity
 1. (#105) Modification de la configuration WordPress pour empêcher l'édition en ligne des plugins et thèmes
-<<<<<<< HEAD
+1. (#112) added names of new pods in valid values (settings.py for now)
+1. (#112) created dedicated Makefile.c2c in order to bootstrap a environment in a new pod
 1. (#113) automatic fetching of the IP of the httpd docker (instead of hard-code in settings.py)
 1. (#113) test_uploads moved out of `jahia2wp/src/.../tests` into `jahia2wp/functional_tests`
 1. (#113) new entries in makefile and makefile.mgmt to run pytest in newly created dir above
 1. (#113) new var OPENSHIFT_ENV in settings.py to define which pod to use
-=======
-1. (#112) added names of new pods in valid values (settings.py for now)
-1. (#112) created dedicated Makefile.c2c in order to bootstrap a environment in a new pod
->>>>>>> 66ed48de
 
 ## [0.2.14] - 2017-11-17
 

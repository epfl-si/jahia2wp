--- conflicted
+++ resolved
@@ -117,6 +117,8 @@
 
 Among them, `make exec` will log you in your container: you are now ready to jump to the next section, about [usages](#usage).
 
+💡 If you want to use a nonstandard HTTP or HTTP/S port, you will need to [log in through phpMyAdmin](#phpmyadmin-locally) to [edit](https://codex.wordpress.org/Changing_The_Site_URL#Changing_the_URL_directly_in_the_database) `siteurl` in table `wp_options`, **prior to** testing your new site in the browser (or [clear the cache](https://stackoverflow.com/a/46632349/435004) if you forgot)
+
 Did we mention that would you be looking for a more explicit process, feel free to follow the [detailed guide](./docs/INSTALL_DETAILED.md)? ;)
 
 ### Express setup (C2C)
@@ -192,14 +194,9 @@
     .../src$ python jahia2wp.py wp-version $WP_ENV http://localhost
     4.8
 
-<<<<<<< HEAD
 To get the admin users of a given wordpress
-=======
-💡 If you want to use a nonstandard HTTP or HTTP/S port, you will need to [log in through phpMyAdmin](#phpmyadmin-locally) to [edit](https://codex.wordpress.org/Changing_The_Site_URL#Changing_the_URL_directly_in_the_database) `siteurl` in table `wp_options`, **prior to** testing your new site in the browser (or [clear the cache](https://stackoverflow.com/a/46632349/435004) if you forgot)
-
->>>>>>> 0084e08f
-
-    .../src$ python jahia2wp.py clean-one $WP_ENV http://localhost/folder/
+
+    .../src$ python jahia2wp.py wp-admins $WP_ENV http://localhost/folder/
     admin:admin@example.com <administrator>
     user235151:user@epfl.ch <administrator>
 

--- conflicted
+++ resolved
@@ -17,11 +17,7 @@
 
 test: check-env
 # The "test-raw" target is in Makefile.mgmt
-<<<<<<< HEAD
-	docker exec --user=www-data mgmt make -C /srv/$$WP_ENV/jahia2wp test-raw
-=======
-	docker exec $(_mgmt_container) make -C /srv/$$WP_ENV/jahia2wp test-raw
->>>>>>> 0084e08f
+	docker exec --user=www-data $(_mgmt_container) make -C /srv/$$WP_ENV/jahia2wp test-raw
 
 vars: check-env
 	@echo 'Environment-related vars:'

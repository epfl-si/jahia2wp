"""(c) All rights reserved. ECOLE POLYTECHNIQUE FEDERALE DE LAUSANNE, Switzerland, VPSI, 2017"""
import logging
import os
import sys
import re
from parser.box import Box
from math import floor
import timeit
from collections import OrderedDict
from datetime import timedelta, datetime
import json
from bs4 import BeautifulSoup
from wordpress_json import WordpressJsonWrapper, WordpressError

import settings
from exporter.utils import Utils
from utils import Utils as WPUtils
from parser.file import File


class WPExporter:

    # this file is used to save data for importing data
    TRACER_FILE_NAME = "tracer_importing.csv"

    # list of mapping Jahia url and Wordpress url
    urls_mapping = []

    def _build_rest_api_url(self):
        """
        Build the rest API URL of WordPress site
        """
        if self.is_local_environment():
            # when we are in the docker container we must specify the port number
            rest_api_url = "http://{}:8080/".format(self.host)
        else:
            rest_api_url = "https://{}/".format(self.host)

        if self.path:
            rest_api_url += "{}/".format(self.path)

        rest_api_url += "?rest_route=/wp/v2"

        return rest_api_url

    def __init__(self, site, wp_generator, default_language, output_dir=None):
        """
        site is the python object resulting from the parsing of Jahia XML.
        site_host is the domain name.
        site_path is the url part of the site without the site_name.
        output_dir is the path where information files will be generated.
        default_language is the default language for website
        wp_generator is an instance of WP_Generator and is used to call wpcli and admin user info.
        """
        self.site = site
        self.host = wp_generator.wp_site.domain
        self.path = wp_generator.wp_site.folder
        self.elapsed = 0
        self.report = {
            'pages': 0,
            'files': 0,
            'menus': 0,
            'failed_files': 0,
            'failed_menus': 0,
            'failed_widgets': 0,
        }

        self.default_language = default_language

        # dictionary with the key 'wp_page_id' and the value 'wp_menu_id'
        self.menu_id_dict = {}
        self.output_dir = output_dir or settings.JAHIA_DATA_PATH
        self.wp_generator = wp_generator
        self.medias_mapping = {}

        # we use the python-wordpress-json library to interact with the wordpress REST API
        # FIXME : http://<host>/prout/?rest_route=/wp/v2 fonctionne ???
        rest_api_url = self._build_rest_api_url()

        logging.info("setting up API on '%s', with %s:xxxxxx", rest_api_url, wp_generator.wp_admin.username)
        self.wp = WordpressJsonWrapper(rest_api_url, wp_generator.wp_admin.username, wp_generator.wp_admin.password)

    def run_wp_cli(self, command, encoding=sys.getdefaultencoding(), pipe_input=None, extra_options=None):
        """
        Execute a WP-CLI command using method present in WP_Generator instance.

        Argument keywords:
        command -- WP-CLI command to execute. The command doesn't have to start with "wp ".
        encoding -- encoding to use
        """
        return self.wp_generator.run_wp_cli(
            command,
            encoding=encoding,
            pipe_input=pipe_input,
            extra_options=extra_options
        )

    def is_local_environment(self):
        """
        Return True if the host is the HTTPD container name.

        Note: we use the name of HTTPD container to work in local
        """
        return self.host == settings.HTTPD_CONTAINER_NAME

    def import_all_data_to_wordpress(self):
        """
        Import all data to worpdress via REST API and wp-cli
        """
        try:
            start_time = timeit.default_timer()
            tracer_path = os.path.join(self.output_dir, self.TRACER_FILE_NAME)

            # Allow unfiltered content
            self.run_wp_cli("plugin deactivate EPFL-Content-Filter")

            # Existing widget deletion to start with empty sidebar contents
            self.delete_widgets()
            self.import_medias()
            self.import_pages()
            self.set_frontpage()
            self.populate_menu()
            self.import_sidebars()
            self.import_breadcrumb()
            self.delete_draft_pages()
            self.display_report()

            # Disallow unfiltered content
            self.run_wp_cli("plugin activate EPFL-Content-Filter")

            # log execution time
            elapsed = timedelta(seconds=timeit.default_timer() - start_time)
            logging.info("Data imported in %s", elapsed)

            # write a csv file
            with open(tracer_path, 'a', newline='\n') as tracer:
                tracer.write("{}, {}, {}, {}, {}, {}\n".format(
                    '{0:%Y-%m-%d %H:%M:%S}'.format(datetime.now()),
                    self.site.name,
                    str(elapsed),
                    self.report['failed_files'],
                    self.report['failed_menus'],
                    self.report['failed_widgets'],
                ))
                tracer.flush()

        except WordpressError as err:
            logging.error("%s - WP export - Exception while importing all data: %s", self.site.name, err)
            with open(tracer_path, 'a', newline='\n') as tracer:
                tracer.write("{}, ERROR {}\n".format(self.site.name, str(err)))
                tracer.flush()
            raise err

    def _asciify_path(self, path):
        """
        Recursive function that takes all files in path and rename them (if needed) with ascii-only characters.
        Recurse in directories found in path (and rename them too if needed). We cannot use os.walk as the renaming
        is done on-the-fly.
        """
        files = []
        dirs = []
        ignored_files = ['thumbnail', 'thumbnail2']
        # Get all files in `path` except those named 'thumbnail' and 'thumbnail2'
        files = [file_name for file_name in os.listdir(path) if os.path.isfile(os.path.join(path, file_name)) and
                 file_name not in ignored_files]
        ignored = ['.', '..']
        # Get all directories in `path`
        dirs = [dir_name for dir_name in os.listdir(path) if not os.path.isfile(os.path.join(path, dir_name)) and
                dir_name not in ignored]
        site_files = []
        for file_name in files:
            try:
                file_name.encode('ascii')
            except UnicodeEncodeError:
                ascii_file_name = file_name.encode('ascii', 'replace').decode('ascii')
                os.rename(os.path.join(path, file_name), os.path.join(path, ascii_file_name))
                file_name = ascii_file_name
            site_files.append(File(name=file_name, path=path))
        for dir_name in dirs:
            try:
                dir_name.encode('ascii')
            except UnicodeEncodeError:
                ascii_dir_name = dir_name.encode('ascii', 'replace').decode('ascii')
                os.rename(os.path.join(path, dir_name), os.path.join(path, ascii_dir_name))
                dir_name = ascii_dir_name
            # Recurse on each directory
            site_files.extend(self._asciify_path(os.path.join(path, dir_name)))
        return site_files

    def import_medias(self):
        """
        Import medias to Wordpress
        """
        logging.info("WP medias import start")
        self.run_wp_cli('cap add administrator unfiltered_upload')

        # No point if there are no files (apc site has no files for example)
        if self.site.files:
            start = "{}/content/sites/{}/files".format(self.site.base_path, self.site.name)
            self.site.files = self._asciify_path(start)

            step = floor(len(self.site.files)/10)
            for file in self.site.files:
                wp_media = self.import_media(file)
                if wp_media:
                    self.fix_file_links(file, wp_media)
                    self.report['files'] += 1

                    if self.report['files'] % step == 0:
                        logging.info("[%s/%s] WP medias imported", self.report['files'], len(self.site.files))

            self.fix_key_visual_boxes()
        # Remove the capability "unfiltered_upload" to the administrator group.
        self.run_wp_cli('cap remove administrator unfiltered_upload')
        logging.info("%s WP medias imported", self.report['files'])

    def import_media(self, media):
        """
        Import a media to Wordpress
        """
        # Try to encode the path in ascii, if it fails then the path contains non-ascii characters.
        # In that case convert to ascii with 'replace' option which replaces unknown characters by '?',
        # and rename the file with that new name.
        file_path = os.path.join(media.path, media.name)
        # If the file is empty, do not try to import
        if os.path.getsize(file_path) == 0:
            return None
        file = open(file_path, 'rb')

        files = {
            'file': file
        }

        wp_media_info = {
            # date
            # date_gmt
            'slug': media.path,
            # status
            'title': media.name,
            # author
            # comment_status
            # ping_status
            # meta
            # template
            # alt_text
            # caption
            # description
            # post
        }
        files = files
        try:
            logging.debug("WP media information %s", wp_media_info)
            wp_media = self.wp.post_media(data=wp_media_info, files=files)
            return wp_media
        except Exception as e:
            logging.error("%s - WP export - media failed: %s", self.site.name, e)
            self.report['failed_files'] += 1
            raise e

    def import_breadcrumb(self):
        """
        Import breadcrumb in default language by setting correct option in DB
        """

        # If there is a custom breadrcrumb defined for this site and the default language
        if self.site.breadcrumb_title and self.site.breadcrumb_url and \
                self.default_language in self.site.breadcrumb_title and \
                self.default_language in self.site.breadcrumb_url:
            # Generatin breadcrumb to save in parameters
            breadcrumb = "[EPFL|www.epfl.ch]"
            breadcrumb_titles = self.site.breadcrumb_title[self.default_language]
            breadcrumb_urls = self.site.breadcrumb_url[self.default_language]
            for breadcrumb_title, breadcrumb_url in zip(breadcrumb_titles, breadcrumb_urls):
                breadcrumb += ">[{}|{}]".format(breadcrumb_title, breadcrumb_url)

            self.run_wp_cli("option update epfl:custom_breadcrumb '{}'".format(breadcrumb))

    def fix_file_links(self, file, wp_media):
        """
        Fix the links pointing to the given file. Following elements are processed:
        - All boxes
        - All banners (headers)
        - Shortcodes
        """

        if "/files" not in file.path:
            return

        # the old url is the file relative path
        old_url = file.path[file.path.rfind("/files"):]

        # the new url is the wp media source url
        new_url = wp_media['source_url']
        self.medias_mapping[new_url] = wp_media['id']

        tag_attribute_tuples = [("a", "href"), ("img", "src"), ("script", "src")]

        # Looping through boxes
        for box in self.site.get_all_boxes():

            # first fix in shortcodes
            self.fix_links_in_shortcode(box, old_url, new_url)

            soup = BeautifulSoup(box.content, 'html5lib')
            soup.body.hidden = True

            # fix in html tags
            for tag_name, tag_attribute in tag_attribute_tuples:
                self.fix_links_in_tag(
                    soup=soup,
                    old_url=old_url,
                    new_url=new_url,
                    tag_name=tag_name,
                    tag_attribute=tag_attribute)

            # save the new box content
            box.content = str(soup.body)

        self.fix_file_links_in_menus(old_url, new_url)

        # Looping through banners
        for lang, banner in self.site.banner.items():

            soup = BeautifulSoup(banner.content, 'html.parser')

            for tag_name, tag_attribute in tag_attribute_tuples:
                self.fix_links_in_tag(
                    soup=soup,
                    old_url=old_url,
                    new_url=new_url,
                    tag_name=tag_name,
                    tag_attribute=tag_attribute)

            # save the new banner content
            banner.content = str(soup)

    def fix_file_links_in_menu_items(self, menu_item, old_url, new_url):
        if menu_item.target_is_file():
                normalized_url = menu_item.target.encode('ascii', 'replace').decode('ascii').replace('?', '')
                normalized_url = normalized_url[normalized_url.rfind("/files"):]
                if normalized_url == old_url.replace('?', ''):
                    menu_item.target = new_url

    def fix_file_links_in_menus(self, old_url, new_url):
        for lang in self.site.languages:
            for root_entry_index, menu_item in enumerate(self.site.menus[lang]):
                self.fix_file_links_in_menu_items(menu_item, old_url, new_url)
                self.fix_file_links_in_submenus(menu_item, old_url, new_url)

    def fix_file_links_in_submenus(self, menu_item, old_url, new_url):
        for child in menu_item.children:
            self.fix_file_links_in_menu_items(child, old_url, new_url)
            self.fix_file_links_in_submenus(child, old_url, new_url)

    def fix_page_content_links(self, wp_pages):
        """
        Fix all the links once we know all the WordPress pages urls
        """
        logging.info("Fixing page content links")

        for wp_page in wp_pages:

            content = ""

            if "content" in wp_page:
                content = wp_page["content"]["raw"]
            else:
                logging.error("Expected content for page %s" % wp_page)

            # fix in shortcode attributes
            for url_mapping in self.urls_mapping:
                # Generating new URL from slug
                new_url = "/{}/".format(url_mapping["wp_slug"])
                for old_url in url_mapping["jahia_urls"]:

                    for shortcode, attributes_list in self.site.shortcodes.items():

                        search = re.compile('\[{} [^\]]*\]'.format(shortcode))

                        # Looping through founded shortcodes
                        # ex: [epfl_infoscience url="<url>"]
                        for code in search.findall(content):
                            old_code = code
                            # Looping through shortcodes attributes to update
                            for attribute in attributes_list:
                                old_regex = re.compile('{}="(http(s)?://{})?{}(?P<query> [^"]*)"'.format(
                                    attribute,
                                    re.escape(self.site.server_name),
                                    re.escape(old_url)), re.VERBOSE)

                                new_regex = r'{}="{}\g<query>"'.format(attribute, new_url)

                                # Update attribute in shortcode
                                code = old_regex.sub(new_regex, code)

                            # Replace shortcode with the one updated with new urls
                            content = content.replace(old_code, code)

            soup = BeautifulSoup(content, 'html5lib')
            soup.body.hidden = True

            # fix in HTML tags
            for url_mapping in self.urls_mapping:
                new_url = "/{}/".format(url_mapping["wp_slug"])
                for old_url in url_mapping["jahia_urls"]:
                    self.fix_links_in_tag(
                        soup=soup,
                        old_url=old_url,
                        new_url=new_url,
                        tag_name="a",
                        tag_attribute="href"
                    )

            # update the page
            wp_id = wp_page["id"]

            content = str(soup.body)

            self.update_page_content(page_id=wp_id, content=content)

    def fix_links_in_shortcode(self, box, old_url, new_url):
        """
        Fix the given attribute in shortcodes.

        This will replace for example:

        image="/files/51_recyclage/vignette_bois.png"

        to:

        image="/wp-content/uploads/2018/04/vignette_bois.png"
        """
        for attribute in box.shortcode_attributes_to_fix:
            old_attribute = '{}="{}"'.format(attribute, old_url)
            new_attribute = '{}="{}"'.format(attribute, new_url)

            box.content = box.content.replace(old_attribute, new_attribute)

    def fix_links_in_tag(self, soup, old_url, new_url, tag_name, tag_attribute):
        """Fix the links in the given HTML tag"""

        tags = soup.find_all(tag_name)

        pid = ""
        # If the old url points to a jahia page
        if '/page-' in old_url:
            # Try to get the PID of the page from the URL (usually jahia URLs are of the form
            # /page-{PID}-{lang}.html
            try:
                pid = old_url.split("-")[1]
            except IndexError:
                pass

        for tag in tags:
            link = tag.get(tag_attribute)

            if not link:
                continue

            # Encoding in the export file (export_<lang>.xml) and encoding of the filenames
            # in the zip are not the same. string.encode('ascii', 'replace') replaces all
            # unknown characters by '?'. What happens here is that for a file named 'vidéo.mp4',
            # the old_url, which is actually the path on the file system, will be 'vid??o.mp4'
            # once converted to ascii; but, the links that reference the media in the export file
            # will be converted to 'vid?o.mp4'.
            # So we convert to ascii and remove the '?' character to compare the strings and see
            # if there is a link to replace.
            # If the current link is a page PID and corresponds to the PID extracted from old_url then
            # point the link to the new url of the page.
            if link.encode('ascii', 'replace').decode('ascii').replace('?', '') == old_url.replace('?', '') \
                    or (pid and link == pid):
                logging.debug("Changing link from %s to %s" % (old_url, new_url))
                tag[tag_attribute] = new_url

    def fix_key_visual_boxes(self):
        """[su_slider source="media: 1650,1648,1649" title="no" arrows="yes"]"""
        for box in self.site.get_all_boxes():
            if box.type == Box.TYPE_KEY_VISUAL:
                soup = BeautifulSoup(box.content, 'html.parser')
                medias_ids = []
                for img in soup.find_all("img"):
                    if img['src'] in self.medias_mapping:
                        medias_ids.append(self.medias_mapping[img['src']])
                box.content = '[su_slider source="media: {}"'.format(','.join([str(m) for m in medias_ids]))
                box.content += ' title="no" arrows="yes"]'

    def update_page(self, page_id, title, content):
        """
        Import a page to Wordpress
        """
        wp_page_info = {
            # date: auto => date/heure du jour
            # date_gmt: auto => date/heure du jour GMT
            # 'slug': slug,
            # 'status': 'publish',
            # password
            'title': title,
            'content': content,
            # author
            # excerpt
            # featured_media
            # comment_status: 'closed'
            # ping_status: 'closed'
            # format
            # meta
            # sticky
            # template
            # categories
            # tags
        }
        return self.wp.post_pages(page_id=page_id, data=wp_page_info)

    def update_page_content(self, page_id, content):
        """Update the page content"""
        data = {"content": content}
        return self.wp.post_pages(page_id=page_id, data=data)

    def import_pages(self):
        """
        Import all pages of jahia site to Wordpress
        """

        # keep the pages for fixing the links later
        wp_pages = []

        for page in self.site.pages_by_pid.values():

<<<<<<< HEAD
            # We have to use OrderedDict to avoid bad surprises when page has only one language
=======
            # We have to use OrderedDict to avoid bad surprises when page has only one language. Sometimes, Dict isn't
            # taken in the "correct" order and we try to modify page which has been deleted because no translation. So
            # it was editing a page which was in the Trash.
>>>>>>> 46a7d921
            contents = OrderedDict()
            info_page = OrderedDict()

            for lang in page.contents.keys():
                contents[lang] = ""

                # create the page content
                for box in page.contents[lang].boxes:

                    contents[lang] += '<div class="{}">'.format(box.type + "Box")
                    if box.title:
                        contents[lang] += '<h3 id="{0}">{0}</h3>'.format(box.title)

                    # in the parser we can't know the current language.
                    # we assign a string that we replace with the current language
                    if box.type in (Box.TYPE_PEOPLE_LIST, Box.TYPE_MAP):
                        if Box.UPDATE_LANG in box.content:
                            box.content = box.content.replace(Box.UPDATE_LANG, lang)

                    contents[lang] += box.content
                    contents[lang] += "</div>"

                info_page[lang] = {
                    'post_name': page.contents[lang].path,
                    'post_status': 'publish',
                }

            # If the page doesn't exist for all languages on the site we create a blank page in draft status
            # At the end of export we delete all draft pages
            for lang in self.wp_generator._site_params['langs'].split(","):
                if lang not in info_page:
                    contents[lang] = ""
                    info_page[lang] = {
                        'post_name': '',
                        'post_status': 'draft'
                    }

            cmd = "pll post create --post_type=page --stdin --porcelain"
            stdin = json.dumps(info_page)

            result = self.run_wp_cli(cmd, pipe_input=stdin)
            if not result:
                error_msg = "Could not created page"
                logging.error(error_msg)
                raise Exception(error_msg)

            wp_ids = result.split()

            if len(wp_ids) != len(contents):
                error_msg = "{} page created is not expected : {}".format(len(wp_ids), len(contents))
                logging.error(error_msg)
                raise Exception(error_msg)

            # Delete draft pages as soon as possible to prevent them from being problems
            self.delete_draft_pages()

            for wp_id, (lang, content) in zip(wp_ids, contents.items()):
                # If page doesn't exists for current lang (but it was created as draft before and then deleted),
                # we skip the update (because there is nothing to update and we don't have needed information...
                if lang not in page.contents:
                    continue
                # Updating page in WordPress
                wp_page = self.update_page(page_id=wp_id, title=page.contents[lang].title, content=content)

                # prepare mapping for htaccess redirection rules
                mapping = {
                    'jahia_urls': page.contents[lang].vanity_urls,
                    'wp_slug': wp_page['slug']
                }

                self.urls_mapping.append(mapping)

                logging.info("WP page '%s' created", wp_page['slug'])

                # keep WordPress ID for further usages
                page.contents[lang].wp_id = wp_page['id']

                wp_pages.append(wp_page)

            self.report['pages'] += 1

        self.fix_page_content_links(wp_pages)

        self.create_sitemaps()

        self.update_parent_ids()

    def update_parent_ids(self):
        """
        Update all pages to define the pages hierarchy
        """
        for page in self.site.pages_by_pid.values():
            for lang, page_content in page.contents.items():

                if page.parent and page_content.wp_id:
                    parent_id = page.parent.contents[lang].wp_id
                    wp_page_info = {
                        'parent': parent_id
                    }
                    self.wp.post_pages(page_id=page.contents[lang].wp_id, data=wp_page_info)

    def create_sitemaps(self):

        info_page = OrderedDict()

        for lang in self.site.homepage.contents.keys():
            # create sitemap page

            info_page[lang] = {
                'post_name': 'sitemap',
                'post_status': 'publish',
            }

        cmd = "pll post create --post_type=page --stdin --porcelain"
        stdin = json.dumps(info_page)
        result = self.run_wp_cli(command=cmd, pipe_input=stdin)

        sitemap_ids = result.split()
        for sitemap_wp_id, lang in zip(sitemap_ids, info_page.keys()):
            wp_page = self.update_page(
                page_id=sitemap_wp_id,
                title='sitemap',
                content='[simple-sitemap show_label="false" types="page orderby="menu_order"]'
            )
            self.create_footer_menu_for_sitemap(sitemap_wp_id=wp_page['id'], lang=lang)

    def import_sidebars(self):
        """
        Import sidebars via wpcli
        Sidebars are :
        - homepage sidebar
        - header sidebar (if site has custom banner).
        All sidebars are imported in this function because we then have to se correct language for each sidebar widget
        and doing everything in one place is more simple.
        """
        def prepare_html(html):
            return Utils.escape_quotes(html.replace(u'\xa0', u' '))

        widget_pos = 1
        widget_pos_to_lang = {}

        try:
            # First, we import banners if exists
            # Banner is only one text widget per lang in a dedicated sidebar
            for lang, banner in self.site.banner.items():

                cmd = 'widget add text header-widgets --text="{}"'.format(
                    banner.content.replace('"', '\\"'))

                self.run_wp_cli(cmd)
                widget_pos_to_lang[str(widget_pos)] = lang
                widget_pos += 1

                logging.info("Banner imported for '%s' language" % lang)

            # Then we import sidebar widgets
            for lang in self.site.homepage.contents.keys():

                for box in self.site.homepage.contents[lang].sidebar.boxes:
                    if box.type in [Box.TYPE_TEXT, Box.TYPE_CONTACT, Box.TYPE_LINKS, Box.TYPE_FILES]:
                        widget_type = 'text'
                        title = prepare_html(box.title)
                        content = prepare_html(box.content)

                    elif box.type == Box.TYPE_COLORED_TEXT:
                        widget_type = 'text'
                        title = ""
                        content = "[colored-box]"
                        content += "<h3>{}</h3>".format(box.title)
                        content += prepare_html(box.content)
                        content += "[/colored-box]"

                    # Box type not supported for now,
                    else:
                        logging.warning("Box type currently not supported for sidebar (%s)", box.type)
                        widget_type = 'text'
                        title = prepare_html("TODO: {}".format(box.title))
                        content = prepare_html(box.content)

                    cmd = 'widget add {} page-widgets {} --text="{}" --title="{}"'.format(
                        widget_type,
                        widget_pos,
                        WPUtils.clean_html_comments(content),
                        title
                    )

                    self.run_wp_cli(cmd)

                    # Saving widget position for current widget (as string because this is a string that is
                    # used to index information in DB)
                    widget_pos_to_lang[str(widget_pos)] = lang
                    widget_pos += 1

                logging.info("WP sidebar imported for '%s' language", lang)

            # If widgets were added
            if widget_pos_to_lang:
                # Getting existing 'text' widget list
                widgets = json.loads(self.run_wp_cli('option get widget_text --format=json'))

                # Looping through widget to apply correct lang
                for widget_index in widgets:
                    # If it is a widget (can be just an integer)
                    if isinstance(widgets[widget_index], dict):
                        # Set correct lang
                        widgets[widget_index]['pll_lang'] = widget_pos_to_lang[widget_index]

                # Create unique file to save JSON to update widget languages
                filename = "{}.json".format(self.site.name)
                with open(filename, "wb") as f_json:
                    widget_json = json.dumps(widgets)
                    f_json.write(widget_json.encode('utf-8'))
                    f_json.flush()

                # Updating languages for all widgets
                self.run_wp_cli('option update widget_text --format=json < {}'.format(filename))

                os.remove(filename)

        except WordpressError as e:
            logging.error("%s - WP export - widget failed: %s", self.site.name, e)
            self.report['failed_widgets'] += 1
            raise e

    def create_footer_menu_for_sitemap(self, sitemap_wp_id, lang):
        """
        Create footer menu for sitemap page
        """

        def clean_menu_html(cmd):
            return cmd.replace('\u200b', '')

        # FIXME: add an attribut default_language to wp_generator.wp_site class
        default_language = self.wp_generator._site_params['langs'].split(",")[0]
        if default_language == lang:
            footer_name = settings.FOOTER_MENU
        else:
            footer_name = "{}-{}".format(settings.FOOTER_MENU, lang)

        self.run_wp_cli('menu item add-post {} {} --porcelain'.format(footer_name, sitemap_wp_id))

        # Create footer menu
        cmd = "menu item add-custom {} Accessibility http://www.epfl.ch/accessibility.en.shtml​".format(footer_name)
        cmd = clean_menu_html(cmd)
        self.run_wp_cli(cmd)

        # legal notice
        cmd = "menu item add-custom {} 'Legal Notice' http://mediacom.epfl.ch/disclaimer-en".format(footer_name)
        cmd = clean_menu_html(cmd)
        self.run_wp_cli(cmd)

        # Report
        self.report['menus'] += 2

    def create_submenu(self, parent_page, parent_menu_item, lang, menu_name, parent_menu_id):
        """
        Create recursively submenus for one main menu entry

        parent_page - parent page for which we have to create submenu
        parent_menu_item - MenuItem object coming from self.menus and representing parent of submenu entries to create
        lang - language
        menu_name - name of WP menu where to put sub-menu entries
        parent_menu_id - ID of parent menu (in WP) of submenu we have to create
        """

        # If the sub-entries are sorted
        if parent_menu_item.children_sort_way is not None:
            # Sorting information in the other structure storing the menu information
            parent_page.children.sort(key=lambda x: x.contents[lang].title,
                                      reverse=(parent_menu_item.children_sort_way == 'desc'))

        for sub_entry_index, menu_item in enumerate(parent_menu_item.children):

            # If entry is visible
            if not menu_item.hidden:

                # If menu entry is an hardcoded URL
                if menu_item.target_is_url() or menu_item.target_is_sitemap():

                    # Recovering URL
                    url = menu_item.target

                    # If menu entry is sitemap, we add WP site base URL
                    if menu_item.target_is_sitemap():
                        url = "{}{}".format(self.wp_generator.wp_site.url, url)

                    cmd = 'menu item add-custom {} "{}" "{}" --parent-id={} --porcelain' \
                        .format(menu_name, menu_item.txt, url, parent_menu_id)
                    menu_id = self.run_wp_cli(cmd)
                    if not menu_id:
                        logging.warning("Root menu item not created for URL (%s) " % url)
                    else:
                        self.report['menus'] += 1

                # menu entry is page
                else:
                    # Trying to get corresponding page corresponding to current page UUID
                    child = self.site.homepage.get_child_with_uuid(menu_item.target, 4)

                    if child is None:
                        logging.error("Submenu creation: No page found for UUID %s", menu_item.target)
                        continue

                    if lang in child.contents and child.parent.contents[lang].wp_id in self.menu_id_dict and \
                            child.contents[lang].wp_id:  # FIXME For unknown reason, wp_id is sometimes None

                        command = 'menu item add-post {} {} --parent-id={} --porcelain' \
                            .format(menu_name, child.contents[lang].wp_id, parent_menu_id)

                        menu_id = self.run_wp_cli(command)
                        if not menu_id:
                            logging.warning("Menu not created for page %s" % child.pid)
                        else:
                            self.menu_id_dict[child.contents[lang].wp_id] = Utils.get_menu_id(menu_id)
                            self.report['menus'] += 1

                        self.create_submenu(child,
                                            menu_item,
                                            lang,
                                            menu_name,
                                            self.menu_id_dict[child.contents[lang].wp_id])

    def populate_menu(self):
        """
        Add pages into the menu in wordpress.
        This menu was created when configuring the polylang plugin.
        """
        try:
            # Create homepage menu
            for lang, page_content in self.site.homepage.contents.items():

                # FIXME: add an attribut default_language to wp_generator.wp_site class
                default_language = self.wp_generator._site_params['langs'].split(",")[0]
                if default_language == lang:
                    menu_name = settings.MAIN_MENU
                else:
                    menu_name = "{}-{}".format(settings.MAIN_MENU, lang)

                # FIXME For unknown reason, wp_id is sometimes None
                if page_content.wp_id:
                    # Create root menu 'home' entry (with the house icon)
                    cmd = 'menu item add-post {} {} --classes=link-home --porcelain'.format(
                        menu_name,
                        page_content.wp_id
                    )
                    menu_id = self.run_wp_cli(cmd)
                    if not menu_id:
                        logging.warning("Home root menu not created for page  %s" % page_content.pid)
                    else:
                        self.menu_id_dict[page_content.wp_id] = Utils.get_menu_id(menu_id)
                        self.report['menus'] += 1

                # In the following loop, we will have two differents sources for menu entries and their children.
                # One is "self.site.menus[lang]" and is containing all the root menus and their submenus.
                # Those menus entries are for existing WordPress pages OR are hardcoded URLs OR references to
                # other pages already pointed by another menu entry.
                # For hardcoded URL, the URL has been recovered in the parser and is present in the structure.
                # For WordPress pages and references, we have info about menu title and page uuid.
                # The other is "self.site.homepage.children" and is containing pages and subpages existing in
                # WordPress (used to build the menu) but we don't have any information about hardcoded URL here.
                # So, all the information we need to create the menu is splitted between two different sources...
                # and the goal of the following loop is to go through the first structure (which contains all the
                # menu entries) and every time we encounter a WordPress page, we look for the corresponding item in
                # the second list (which contains information about pointed page id in WP).

                # Looping through root menu entries
                for root_entry_index, menu_item in enumerate(self.site.menus[lang]):

                    # If root entry is visible
                    if not menu_item.hidden:

                        # If root menu entry is an hardcoded URL
                        # OR a sitemap link
                        if menu_item.target_is_url() or \
                                menu_item.target_is_sitemap():

                            # Recovering URL
                            url = menu_item.target

                            # If menu entry is sitemap, we add WP site base URL
                            if menu_item.target_is_sitemap():
                                url = "{}{}".format(self.wp_generator.wp_site.url, url)

                            cmd = 'menu item add-custom {} "{}" "{}" --porcelain' \
                                .format(menu_name, menu_item.txt, url)
                            menu_id = self.run_wp_cli(cmd)
                            if not menu_id:
                                logging.warning("Root menu item not created for URL (%s) " % url)
                            else:
                                self.report['menus'] += 1

                        # root menu entry is pointing to a page
                        else:
                            # Trying to get corresponding page corresponding to current page UUID
                            homepage_child = self.site.homepage.get_child_with_uuid(menu_item.target, 3)

                            if homepage_child is None:
                                logging.error("Menu creation: No page found for UUID %s", menu_item.target)
                                continue

                            if lang not in homepage_child.contents:
                                logging.warning("Page not translated %s" % homepage_child.pid)
                                continue

                            if homepage_child.contents[lang].wp_id:

                                cmd = 'menu item add-post {} {} --porcelain' \
                                      .format(menu_name, homepage_child.contents[lang].wp_id)
                                menu_id = self.run_wp_cli(cmd)
                                if not menu_id:
                                    logging.warning("Root menu item not created %s for page " % homepage_child.pid)
                                else:
                                    self.menu_id_dict[homepage_child.contents[lang].wp_id] = Utils.get_menu_id(menu_id)
                                    self.report['menus'] += 1

                                # create recursively submenus
                                self.create_submenu(homepage_child,
                                                    menu_item,
                                                    lang,
                                                    menu_name,
                                                    self.menu_id_dict[homepage_child.contents[lang].wp_id])

                logging.info("WP menus populated for '%s' language", lang)

        except Exception as e:
            logging.error("%s - WP export - menu failed: %s", self.site.name, e)
            self.report['failed_menus'] += 1
            raise e

    def set_frontpage(self):
        """
        Use wp-cli to set the two worpress options needed fotr the job
        """
        # sanity check on homepage
        if not self.site.homepage:
            raise Exception("No homepage defined for site")

        # call wp-cli
        self.run_wp_cli('option update show_on_front page')

        if self.default_language in self.site.homepage.contents.keys():
            frontpage_id = self.site.homepage.contents[self.default_language].wp_id
            result = self.run_wp_cli('option update page_on_front {}'.format(frontpage_id))
            if result is not None:
                # Set on only one language is sufficient
                logging.info("WP frontpage setted")

    def delete_all_content(self):
        """
        Delete all content WordPress
        """
        self.delete_medias()
        self.delete_pages()
        self.delete_widgets()

    def delete_medias(self):
        """
        Delete medias in WordPress via WP REST API
        HTTP delete  http://.../wp-json/wp/v2/media/1761?force=true
        """
        logging.info("Deleting medias...")
        medias = self.wp.get_media(params={'per_page': '100'})
        while len(medias) != 0:
            for media in medias:
                self.wp.delete_media(media_id=media['id'], params={'force': 'true'})
            medias = self.wp.get_media(params={'per_page': '100'})
        logging.info("All medias deleted")

    def delete_draft_pages(self):
        """
        Delete all pages in DRAFT status
        """
<<<<<<< HEAD
        cmd = "post list --post_type='page' --post_status=draft --format=csv --fields=ID"
        pages_id_list = self.run_wp_cli(cmd).split("\n")[1:]
        for page_id in pages_id_list:

            cmd = "post delete {} --force".format(page_id)
            self.run_wp_cli(cmd)
        logging.info("All pages in DRAFT status deleted")
=======
        cmd = "post list --post_type='page' --post_status=draft --format=csv --field=ID"
        pages_id_list = self.run_wp_cli(cmd)

        if not pages_id_list:
            for page_id in pages_id_list.split("\n")[1:]:
                cmd = "post delete {} --force".format(page_id)
                self.run_wp_cli(cmd)
            logging.info("All pages in DRAFT status deleted")
>>>>>>> 46a7d921

    def delete_pages(self):
        """
        Delete all pages in Wordpress via WP REST API
        HTTP delete /wp-json/wp/v2/pages/61?force=true
        """
        pages = self.wp.get_pages(params={'per_page': '100'})
        while len(pages) != 0:
            for page in pages:
                self.wp.delete_pages(page_id=page['id'], params={'force': 'true'})
            pages = self.wp.get_pages(params={'per_page': '100'})
        logging.info("All pages and menus deleted")

    def delete_widgets(self):
        """
        Delete all widgets in all existing sidebars
        """
        # List all sidebars
        cmd = "sidebar list --fields=id --format=csv"
        sidebar_id_list = self.run_wp_cli(cmd).split("\n")[1:]

        for sidebar_id in sidebar_id_list:
            cmd = "widget list {} --fields=id --format=csv".format(sidebar_id)
            widgets_id_list = self.run_wp_cli(cmd).split("\n")[1:]
            for widget_id in widgets_id_list:
                cmd = "widget delete {}".format(widget_id)
                self.run_wp_cli(cmd)
            if widgets_id_list:
                logging.info("Widgets deleted for sidebar '%s'", sidebar_id)
        logging.info("All widgets deleted")

    def delete_menu(self):
        """
        Delete all menus
        """
        cmd = "menu list --fields=term_id --format=csv"
        menus_id_list = self.run_wp_cli(cmd).split("\n")[1:]
        for menu_id in menus_id_list:
            cmd = "menu delete {}".format(menu_id)
            self.run_wp_cli(cmd)

    def display_report(self):
        """
        Display report
        """
        print("Imported in WordPress:\n"
              "- {files} files\n"
              "- {pages} pages\n"
              "- {menus} menus\n"
              "\n"
              "Errors:\n"
              "- {failed_files} files\n"
              "- {failed_menus} menus\n"
              "- {failed_widgets} widgets\n".format(**self.report))

    def write_redirections(self):
        """
        Update .htaccess file with redirections
        """
        redirect_list = []

        # Init WP install folder path for source URLs
        if self.wp_generator.wp_site.folder == "":
            folder = ""
        else:
            folder = "/{}".format(self.wp_generator.wp_site.folder)

        # Add all rewrite jahia URI to WordPress URI
        for element in self.urls_mapping:
            # WordPress URL is generated from slug so if admin change page location, it still will be available
            # if we request and "old" Jahia URL
            wp_url = "/{}/".format(element['wp_slug'])

            # Going through vanity URLs
            for jahia_url in element['jahia_urls']:

                # We skip this redirection to avoid infinite redirection...
                if jahia_url != "/index.html":
                    source_url = "{}{}".format(folder, jahia_url)
                    target_url = "{}{}".format(folder, wp_url)
                    # To avoid Infinite loop
                    if source_url != target_url[:-1]:
                        redirect_list.append("Redirect 301 {} {}".format(source_url,  target_url))

        if redirect_list:
            # Updating .htaccess file
            WPUtils.insert_in_htaccess(self.wp_generator.wp_site.path,
                                       "Jahia-Page-Redirect",
                                       redirect_list,
                                       at_beginning=True)<|MERGE_RESOLUTION|>--- conflicted
+++ resolved
@@ -525,13 +525,9 @@
 
         for page in self.site.pages_by_pid.values():
 
-<<<<<<< HEAD
-            # We have to use OrderedDict to avoid bad surprises when page has only one language
-=======
             # We have to use OrderedDict to avoid bad surprises when page has only one language. Sometimes, Dict isn't
             # taken in the "correct" order and we try to modify page which has been deleted because no translation. So
             # it was editing a page which was in the Trash.
->>>>>>> 46a7d921
             contents = OrderedDict()
             info_page = OrderedDict()
 
@@ -1004,15 +1000,6 @@
         """
         Delete all pages in DRAFT status
         """
-<<<<<<< HEAD
-        cmd = "post list --post_type='page' --post_status=draft --format=csv --fields=ID"
-        pages_id_list = self.run_wp_cli(cmd).split("\n")[1:]
-        for page_id in pages_id_list:
-
-            cmd = "post delete {} --force".format(page_id)
-            self.run_wp_cli(cmd)
-        logging.info("All pages in DRAFT status deleted")
-=======
         cmd = "post list --post_type='page' --post_status=draft --format=csv --field=ID"
         pages_id_list = self.run_wp_cli(cmd)
 
@@ -1021,7 +1008,6 @@
                 cmd = "post delete {} --force".format(page_id)
                 self.run_wp_cli(cmd)
             logging.info("All pages in DRAFT status deleted")
->>>>>>> 46a7d921
 
     def delete_pages(self):
         """

"""(c) All rights reserved. ECOLE POLYTECHNIQUE FEDERALE DE LAUSANNE, Switzerland, VPSI, 2017"""
import logging
import os
import sys
from parser.box import Box
import timeit
from collections import OrderedDict
from datetime import timedelta, datetime
import json
import re
from bs4 import BeautifulSoup
from wordpress_json import WordpressJsonWrapper, WordpressError

import settings
from exporter.utils import Utils
from utils import Utils as WPUtils
from urllib.parse import urlparse
from parser.file import File
from parser.box import Box


class WPExporter:

    # this file is used to save data for importing data
    TRACER_FILE_NAME = "tracer_importing.csv"

    # list of mapping Jahia url and Wordpress url
    urls_mapping = []

    def _build_rest_api_url(self):
        """
        Build the rest API URL of WordPress site
        """
        if self.is_local_environment():
            # when we are in the docker container we must specify the port number
            rest_api_url = "http://{}:8080/".format(self.host)
        else:
            rest_api_url = "https://{}/".format(self.host)

        if self.path:
            rest_api_url += "{}/".format(self.path)

        rest_api_url += "?rest_route=/wp/v2"

        return rest_api_url

    def __init__(self, site, wp_generator, default_language, output_dir=None):
        """
        site is the python object resulting from the parsing of Jahia XML.
        site_host is the domain name.
        site_path is the url part of the site without the site_name.
        output_dir is the path where information files will be generated.
        default_language is the default language for website
        wp_generator is an instance of WP_Generator and is used to call wpcli and admin user info.
        """
        self.site = site
        self.host = wp_generator.wp_site.domain
        self.path = wp_generator.wp_site.folder
        self.elapsed = 0
        self.report = {
            'pages': 0,
            'files': 0,
            'menus': 0,
            'failed_files': 0,
            'failed_menus': 0,
            'failed_widgets': 0,
        }

        self.default_language = default_language

        # dictionary with the key 'wp_page_id' and the value 'wp_menu_id'
        self.menu_id_dict = {}
        self.output_dir = output_dir or settings.JAHIA_DATA_PATH
        self.wp_generator = wp_generator
        self.medias_mapping = {}

        # we use the python-wordpress-json library to interact with the wordpress REST API
        # FIXME : http://<host>/prout/?rest_route=/wp/v2 fonctionne ???
        rest_api_url = self._build_rest_api_url()

        logging.info("setting up API on '%s', with %s:xxxxxx", rest_api_url, wp_generator.wp_admin.username)
        self.wp = WordpressJsonWrapper(rest_api_url, wp_generator.wp_admin.username, wp_generator.wp_admin.password)

    def run_wp_cli(self, command, encoding=sys.getdefaultencoding(), pipe_input=None, extra_options=None):
        """
        Execute a WP-CLI command using method present in WP_Generator instance.

        Argument keywords:
        command -- WP-CLI command to execute. The command doesn't have to start with "wp ".
        encoding -- encoding to use
        """
        return self.wp_generator.run_wp_cli(
            command,
            encoding=encoding,
            pipe_input=pipe_input,
            extra_options=extra_options
        )

    def is_local_environment(self):
        """
        Return True if the host is the HTTPD container name.

        Note: we use the name of HTTPD container to work in local
        """
        return self.host == settings.HTTPD_CONTAINER_NAME

    def import_all_data_to_wordpress(self):
        """
        Import all data to worpdress via REST API and wp-cli
        """
        try:
            start_time = timeit.default_timer()
            tracer_path = os.path.join(self.output_dir, self.TRACER_FILE_NAME)

            # Allow unfiltered content
            self.run_wp_cli("plugin deactivate EPFL-Content-Filter")

            # Existing widget deletion to start with empty sidebar contents
            self.delete_widgets()
            self.import_medias()
            self.import_pages()
            self.set_frontpage()
            self.populate_menu()
            self.import_sidebars()
            self.import_breadcrumb()
            self.delete_draft_pages()
            self.display_report()

            # Disallow unfiltered content
            self.run_wp_cli("plugin activate EPFL-Content-Filter")

            # log execution time
            elapsed = timedelta(seconds=timeit.default_timer() - start_time)
            logging.info("Data imported in %s", elapsed)

            # write a csv file
            with open(tracer_path, 'a', newline='\n') as tracer:
                tracer.write("{}, {}, {}, {}, {}, {}\n".format(
                    '{0:%Y-%m-%d %H:%M:%S}'.format(datetime.now()),
                    self.site.name,
                    str(elapsed),
                    self.report['failed_files'],
                    self.report['failed_menus'],
                    self.report['failed_widgets'],
                ))
                tracer.flush()

        except WordpressError as err:
            logging.error("%s - WP export - Exception while importing all data: %s", self.site.name, err)
            with open(tracer_path, 'a', newline='\n') as tracer:
                tracer.write("{}, ERROR {}\n".format(self.site.name, str(err)))
                tracer.flush()
            raise err

    def _asciify_path(self, path):
        """
        Recursive function that takes all files in path and rename them (if needed) with ascii-only characters.
        Recurse in directories found in path (and rename them too if needed). We cannot use os.walk as the renaming
        is done on-the-fly.
        """
        files = []
        dirs = []
        ignored_files = ['thumbnail', 'thumbnail2']
        # Get all files in `path` except those named 'thumbnail' and 'thumbnail2'
        files = [file_name for file_name in os.listdir(path) if os.path.isfile(os.path.join(path, file_name)) and
                 file_name not in ignored_files]
        ignored = ['.', '..']
        # Get all directories in `path`
        dirs = [dir_name for dir_name in os.listdir(path) if not os.path.isfile(os.path.join(path, dir_name)) and
                dir_name not in ignored]
        site_files = []
        for file_name in files:
            try:
                file_name.encode('ascii')
            except UnicodeEncodeError:
                ascii_file_name = file_name.encode('ascii', 'replace').decode('ascii')
                os.rename(os.path.join(path, file_name), os.path.join(path, ascii_file_name))
                file_name = ascii_file_name
            site_files.append(File(name=file_name, path=path))
        for dir_name in dirs:
            try:
                dir_name.encode('ascii')
            except UnicodeEncodeError:
                ascii_dir_name = dir_name.encode('ascii', 'replace').decode('ascii')
                os.rename(os.path.join(path, dir_name), os.path.join(path, ascii_dir_name))
                dir_name = ascii_dir_name
            # Recurse on each directory
            site_files.extend(self._asciify_path(os.path.join(path, dir_name)))
        return site_files

    def import_medias(self):
        """
        Import medias to Wordpress
        """
        logging.info("WP medias import start")
        self.run_wp_cli('cap add administrator unfiltered_upload')

        # No point if there are no files (apc site has no files for example)
        if self.site.files:
            start = "{}/content/sites/{}/files".format(self.site.base_path, self.site.name)
            self.site.files = self._asciify_path(start)
            for file in self.site.files:
                wp_media = self.import_media(file)
                if wp_media:
                    self.fix_file_links(file, wp_media)
                    self.report['files'] += 1
            self.fix_key_visual_boxes()
        # Remove the capability "unfiltered_upload" to the administrator group.
        self.run_wp_cli('cap remove administrator unfiltered_upload')
        logging.info("WP medias imported")

    def import_media(self, media):
        """
        Import a media to Wordpress
        """
        # Try to encode the path in ascii, if it fails then the path contains non-ascii characters.
        # In that case convert to ascii with 'replace' option which replaces unknown characters by '?',
        # and rename the file with that new name.
        file_path = os.path.join(media.path, media.name)
        # If the file is empty, do not try to import
        if os.path.getsize(file_path) == 0:
            return None
        file = open(file_path, 'rb')

        files = {
            'file': file
        }

        wp_media_info = {
            # date
            # date_gmt
            'slug': media.path,
            # status
            'title': media.name,
            # author
            # comment_status
            # ping_status
            # meta
            # template
            # alt_text
            # caption
            # description
            # post
        }
        files = files
        try:
            logging.debug("WP media information %s", wp_media_info)
            wp_media = self.wp.post_media(data=wp_media_info, files=files)
            return wp_media
        except Exception as e:
            logging.error("%s - WP export - media failed: %s", self.site.name, e)
            self.report['failed_files'] += 1
            raise e

    def import_breadcrumb(self):
        """
        Import breadcrumb in default language by setting correct option in DB
        """

        # If there is a custom breadrcrumb defined for this site and the default language
        if self.site.breadcrumb_title and self.site.breadcrumb_url and \
                self.default_language in self.site.breadcrumb_title and \
                self.default_language in self.site.breadcrumb_url:
            # Generatin breadcrumb to save in parameters
            breadcrumb = "[EPFL|www.epfl.ch]"
            breadcrumb_titles = self.site.breadcrumb_title[self.default_language]
            breadcrumb_urls = self.site.breadcrumb_url[self.default_language]
            for breadcrumb_title, breadcrumb_url in zip(breadcrumb_titles, breadcrumb_urls):
                breadcrumb += ">[{}|{}]".format(breadcrumb_title, breadcrumb_url)

            self.run_wp_cli("option update epfl:custom_breadcrumb '{}'".format(breadcrumb))

    def fix_file_links(self, file, wp_media):
        """
        Fix the links pointing to the given file. Following elements are processed:
        - All boxes
        - All banners (headers)
        """

        if "/files" not in file.path:
            return

        # the old url is the file relative path
        old_url = file.path[file.path.rfind("/files"):]

        # the new url is the wp media source url
        new_url = wp_media['source_url']
        self.medias_mapping[new_url] = wp_media['id']

        tag_attribute_tuples = [("a", "href"), ("img", "src"), ("script", "src")]

        # Looping through boxes
        for box in self.site.get_all_boxes():

<<<<<<< HEAD
            if box.type == box.TYPE_BUTTONS:
                regex = r'\[epfl_buttons_box type="(small|big)" url="(.*?)" image_url="(.*?)" text="(.*?)"\]'
                if re.search(regex, box.content):
                    for box_type, url, image_url, text in re.findall(regex, box.content):
                        original = Box.build_buttons_box_content(box_type, url, image_url, text)
                        if image_url.encode('ascii', 'replace').decode('ascii').replace('?', '') == \
                                old_url.replace('?', ''):
                            new_content = Box.build_buttons_box_content(box_type, url, new_url, text)
                            box.content = box.content.replace(original, new_content)
                else:
                    continue

            soup = BeautifulSoup(box.content, 'html.parser')
=======
            soup = BeautifulSoup(box.content, 'html5lib')
            soup.body.hidden = True
>>>>>>> 23446486

            for tag_name, tag_attribute in tag_attribute_tuples:

                self.fix_links_in_tag(
                    soup=soup,
                    old_url=old_url,
                    new_url=new_url,
                    tag_name=tag_name,
                    tag_attribute=tag_attribute)

            # save the new box content
            box.content = str(soup.body)

        self.fix_file_links_in_menus(old_url, new_url)

        # Looping through banners
        for lang, banner in self.site.banner.items():

            soup = BeautifulSoup(banner.content, 'html.parser')

            for tag_name, tag_attribute in tag_attribute_tuples:
                self.fix_links_in_tag(
                    soup=soup,
                    old_url=old_url,
                    new_url=new_url,
                    tag_name=tag_name,
                    tag_attribute=tag_attribute)

            # save the new banner content
            banner.content = str(soup)

    def fix_file_links_in_menu_items(self, menu_item, old_url, new_url):
        if menu_item.target_is_file():
                normalized_url = menu_item.target.encode('ascii', 'replace').decode('ascii').replace('?', '')
                normalized_url = normalized_url[normalized_url.rfind("/files"):]
                if normalized_url == old_url.replace('?', ''):
                    menu_item.target = new_url

    def fix_file_links_in_menus(self, old_url, new_url):
        for lang in self.site.languages:
            for root_entry_index, menu_item in enumerate(self.site.menus[lang]):
                self.fix_file_links_in_menu_items(menu_item, old_url, new_url)
                self.fix_file_links_in_submenus(menu_item, old_url, new_url)

    def fix_file_links_in_submenus(self, menu_item, old_url, new_url):
        for child in menu_item.children:
            self.fix_file_links_in_menu_items(child, old_url, new_url)
            self.fix_file_links_in_submenus(child, old_url, new_url)

    def fix_page_content_links(self, wp_pages):
        """
        Fix all the links once we know all the WordPress pages urls
        """
        for wp_page in wp_pages:

            content = ""

            if "content" in wp_page:
                content = wp_page["content"]["raw"]
            else:
                logging.error("Expected content for page %s" % wp_page)

            soup = BeautifulSoup(content, 'html5lib')
            soup.body.hidden = True

            for url_mapping in self.urls_mapping:

                # 'jahia_urls' contains a list of all URLs pointing on page. We arbitrary take the first of the list
                old_url = url_mapping["jahia_urls"][0]
                new_url = url_mapping["wp_url"]

                self.fix_links_in_tag(
                    soup=soup,
                    old_url=old_url,
                    new_url=new_url,
                    tag_name="a",
                    tag_attribute="href"
                )

            # update the page
            wp_id = wp_page["id"]

            content = str(soup.body)

            for url_mapping in self.urls_mapping:

                # 'jahia_urls' contains a list of all URLs pointing on page. We arbitrary take the first of the list
                old_url = url_mapping["jahia_urls"][0]
                new_url = url_mapping["wp_url"]
                regex = r'\[epfl_buttons_box type="(small|big)" url="(.*?)" image_url="(.*?)" text="(.*?)"\]'
                if re.search(regex, content):
                    for box_type, url, image_url, text in re.findall(regex, content):
                        original = Box.build_buttons_box_content(box_type, url, image_url, text)
                        pid = None
                        if '/page-' in old_url:
                            # Try to get the PID of the page from the URL (usually jahia URLs are of the form
                            # /page-{PID}-{lang}.html
                            try:
                                pid = old_url.split("-")[1]
                            except IndexError:
                                pass
                        if url.encode('ascii', 'replace').decode('ascii').replace('?', '') == \
                                old_url.replace('?', '') or (pid and pid == url):
                            new_content = Box.build_buttons_box_content(box_type, new_url, image_url, text)
                            content = content.replace(original, new_content)
                else:
                    continue

            self.update_page_content(page_id=wp_id, content=content)

    def fix_links_in_tag(self, soup, old_url, new_url, tag_name, tag_attribute):
        """Fix the links in the given tag"""

        tags = soup.find_all(tag_name)

        pid = ""
        # If the old url points to a jahia page
        if '/page-' in old_url:
            # Try to get the PID of the page from the URL (usually jahia URLs are of the form
            # /page-{PID}-{lang}.html
            try:
                pid = old_url.split("-")[1]
            except IndexError:
                pass

        for tag in tags:
            link = tag.get(tag_attribute)

            if not link:
                continue

            # Encoding in the export file (export_<lang>.xml) and encoding of the filenames
            # in the zip are not the same. string.encode('ascii', 'replace') replaces all
            # unknown characters by '?'. What happens here is that for a file named 'vidéo.mp4',
            # the old_url, which is actually the path on the file system, will be 'vid??o.mp4'
            # once converted to ascii; but, the links that reference the media in the export file
            # will be converted to 'vid?o.mp4'.
            # So we convert to ascii and remove the '?' character to compare the strings and see
            # if there is a link to replace.
            # If the current link is a page PID and corresponds to the PID extracted from old_url then
            # point the link to the new url of the page.
            if link.encode('ascii', 'replace').decode('ascii').replace('?', '') == old_url.replace('?', '') \
                    or (pid and link == pid):
                logging.debug("Changing link from %s to %s" % (old_url, new_url))
                tag[tag_attribute] = new_url

    def fix_key_visual_boxes(self):
        """[su_slider source="media: 1650,1648,1649" title="no" arrows="yes"]"""
        for box in self.site.get_all_boxes():
            if box.type == Box.TYPE_KEY_VISUAL:
                soup = BeautifulSoup(box.content, 'html.parser')
                medias_ids = []
                for img in soup.find_all("img"):
                    if img['src'] in self.medias_mapping:
                        medias_ids.append(self.medias_mapping[img['src']])
                box.content = '[su_slider source="media: {}"'.format(','.join([str(m) for m in medias_ids]))
                box.content += ' title="no" arrows="yes"]'

    def update_page(self, page_id, title, content):
        """
        Import a page to Wordpress
        """
        wp_page_info = {
            # date: auto => date/heure du jour
            # date_gmt: auto => date/heure du jour GMT
            # 'slug': slug,
            # 'status': 'publish',
            # password
            'title': title,
            'content': content,
            # author
            # excerpt
            # featured_media
            # comment_status: 'closed'
            # ping_status: 'closed'
            # format
            # meta
            # sticky
            # template
            # categories
            # tags
        }
        return self.wp.post_pages(page_id=page_id, data=wp_page_info)

    def update_page_content(self, page_id, content):
        """Update the page content"""
        data = {"content": content}
        return self.wp.post_pages(page_id=page_id, data=data)

    def import_pages(self):
        """
        Import all pages of jahia site to Wordpress
        """

        # keep the pages for fixing the links later
        wp_pages = []

        for page in self.site.pages_by_pid.values():

            contents = {}
            info_page = OrderedDict()

            for lang in page.contents.keys():
                contents[lang] = ""

                # create the page content
                for box in page.contents[lang].boxes:

                    contents[lang] += '<div class="{}">'.format(box.type + "Box")
                    if box.title:
                        contents[lang] += '<h3 id="{0}">{0}</h3>'.format(box.title)

                    # in the parser we can't know the current language.
                    # we assign a string that we replace with the current language
                    if box.type in (Box.TYPE_PEOPLE_LIST, Box.TYPE_MAP):
                        if Box.UPDATE_LANG in box.content:
                            box.content = box.content.replace(Box.UPDATE_LANG, lang)

                    contents[lang] += box.content
                    contents[lang] += "</div>"

                info_page[lang] = {
                    'post_name': page.contents[lang].path,
                    'post_status': 'publish',
                }

            # If the page doesn't exist for all languages on the site we create a blank page in draft status
            # At the end of export we delete all draft pages
            for lang in self.wp_generator._site_params['langs'].split(","):
                if lang not in info_page:
                    contents[lang] = ""
                    info_page[lang] = {
                        'post_name': '',
                        'post_status': 'draft'
                    }

            cmd = "pll post create --post_type=page --stdin --porcelain"
            stdin = json.dumps(info_page)

            result = self.run_wp_cli(cmd, pipe_input=stdin)
            if not result:
                error_msg = "Could not created page"
                logging.error(error_msg)
                raise Exception(error_msg)

            wp_ids = result.split()

            if len(wp_ids) != len(contents):
                error_msg = "{} page created is not expected : {}".format(len(wp_ids), len(contents))
                logging.error(error_msg)
                raise Exception(error_msg)

            # Delete draft pages as soon as possible to prevent them from being problems
            self.delete_draft_pages()

            for wp_id, (lang, content) in zip(wp_ids, contents.items()):
                # If page doesn't exists for current lang (but it was created as draft before and then deleted),
                # we skip the update (because there is nothing to update and we don't have needed information...
                if lang not in page.contents:
                    continue
                # Updating page in WordPress
                wp_page = self.update_page(page_id=wp_id, title=page.contents[lang].title, content=content)

                # prepare mapping for htaccess redirection rules
                mapping = {
                    'jahia_urls': page.contents[lang].vanity_urls,
                    'wp_url': wp_page['link']
                }

                self.urls_mapping.append(mapping)

                logging.info("WP page '%s' created", wp_page['link'])

                # keep WordPress ID for further usages
                page.contents[lang].wp_id = wp_page['id']

                wp_pages.append(wp_page)

            self.report['pages'] += 1

        self.fix_page_content_links(wp_pages)

        self.create_sitemaps()

        self.update_parent_ids()

    def update_parent_ids(self):
        """
        Update all pages to define the pages hierarchy
        """
        for page in self.site.pages_by_pid.values():
            for lang, page_content in page.contents.items():

                if page.parent and page_content.wp_id:
                    parent_id = page.parent.contents[lang].wp_id
                    wp_page_info = {
                        'parent': parent_id
                    }
                    self.wp.post_pages(page_id=page.contents[lang].wp_id, data=wp_page_info)

    def create_sitemaps(self):

        info_page = OrderedDict()

        for lang in self.site.homepage.contents.keys():
            # create sitemap page

            info_page[lang] = {
                'post_name': 'sitemap',
                'post_status': 'publish',
            }

        cmd = "pll post create --post_type=page --stdin --porcelain"
        stdin = json.dumps(info_page)
        result = self.run_wp_cli(command=cmd, pipe_input=stdin)

        sitemap_ids = result.split()
        for sitemap_wp_id, lang in zip(sitemap_ids, info_page.keys()):
            wp_page = self.update_page(
                page_id=sitemap_wp_id,
                title='sitemap',
                content='[simple-sitemap show_label="false" types="page orderby="menu_order"]'
            )
            self.create_footer_menu_for_sitemap(sitemap_wp_id=wp_page['id'], lang=lang)

    def import_sidebars(self):
        """
        Import sidebars via wpcli
        Sidebars are :
        - homepage sidebar
        - header sidebar (if site has custom banner).
        All sidebars are imported in this function because we then have to se correct language for each sidebar widget
        and doing everything in one place is more simple.
        """
        def prepare_html(html):
            return Utils.escape_quotes(html.replace(u'\xa0', u' '))

        widget_pos = 1
        widget_pos_to_lang = {}

        try:
            # First, we import banners if exists
            # Banner is only one text widget per lang in a dedicated sidebar
            for lang, banner in self.site.banner.items():

                cmd = 'widget add text header-widgets --text="{}"'.format(
                    banner.content.replace('"', '\\"'))

                self.run_wp_cli(cmd)
                widget_pos_to_lang[str(widget_pos)] = lang
                widget_pos += 1

                logging.info("Banner imported for '%s' language" % lang)

            # Then we import sidebar widgets
            for lang in self.site.homepage.contents.keys():

                for box in self.site.homepage.contents[lang].sidebar.boxes:
                    if box.type in [Box.TYPE_TEXT, Box.TYPE_CONTACT, Box.TYPE_LINKS, Box.TYPE_FILES]:
                        widget_type = 'text'
                        title = prepare_html(box.title)
                        content = prepare_html(box.content)

                    elif box.type == Box.TYPE_COLORED_TEXT:
                        widget_type = 'text'
                        title = ""
                        content = "[colored-box]"
                        content += "<h3>{}</h3>".format(box.title)
                        content += prepare_html(box.content)
                        content += "[/colored-box]"

                    # Box type not supported for now,
                    else:
                        logging.warning("Box type currently not supported for sidebar (%s)", box.type)
                        widget_type = 'text'
                        title = prepare_html("TODO: {}".format(box.title))
                        content = prepare_html(box.content)

                    cmd = 'widget add {} page-widgets {} --text="{}" --title="{}"'.format(
                        widget_type,
                        widget_pos,
                        WPUtils.clean_html_comments(content),
                        title
                    )

                    self.run_wp_cli(cmd)

                    # Saving widget position for current widget (as string because this is a string that is
                    # used to index informations in DB)
                    widget_pos_to_lang[str(widget_pos)] = lang
                    widget_pos += 1

                logging.info("WP sidebar imported for '%s' language", lang)

            # If widgets were added
            if widget_pos_to_lang:
                # Getting existing 'text' widget list
                widgets = json.loads(self.run_wp_cli('option get widget_text --format=json'))

                # Looping through widget to apply correct lang
                for widget_index in widgets:
                    # If it is a widget (can be just an integer)
                    if isinstance(widgets[widget_index], dict):
                        # Set correct lang
                        widgets[widget_index]['pll_lang'] = widget_pos_to_lang[widget_index]

                # Create unique file to save JSON to update widget languages
                filename = "{}.json".format(self.site.name)
                with open(filename, "wb") as f_json:
                    widget_json = json.dumps(widgets)
                    f_json.write(widget_json.encode('utf-8'))
                    f_json.flush()

                # Updating languages for all widgets
                self.run_wp_cli('option update widget_text --format=json < {}'.format(filename))

                os.remove(filename)

        except WordpressError as e:
            logging.error("%s - WP export - widget failed: %s", self.site.name, e)
            self.report['failed_widgets'] += 1
            raise e

    def create_footer_menu_for_sitemap(self, sitemap_wp_id, lang):
        """
        Create footer menu for sitemap page
        """

        def clean_menu_html(cmd):
            return cmd.replace('\u200b', '')

        # FIXME: add an attribut default_language to wp_generator.wp_site class
        default_language = self.wp_generator._site_params['langs'].split(",")[0]
        if default_language == lang:
            footer_name = settings.FOOTER_MENU
        else:
            footer_name = "{}-{}".format(settings.FOOTER_MENU, lang)

        self.run_wp_cli('menu item add-post {} {} --porcelain'.format(footer_name, sitemap_wp_id))

        # Create footer menu
        cmd = "menu item add-custom {} Accessibility http://www.epfl.ch/accessibility.en.shtml​".format(footer_name)
        cmd = clean_menu_html(cmd)
        self.run_wp_cli(cmd)

        # legal notice
        cmd = "menu item add-custom {} 'Legal Notice' http://mediacom.epfl.ch/disclaimer-en".format(footer_name)
        cmd = clean_menu_html(cmd)
        self.run_wp_cli(cmd)

        # Report
        self.report['menus'] += 2

    def create_submenu(self, parent_page, parent_menu_item, lang, menu_name, parent_menu_id):
        """
        Create recursively submenus for one main menu entry

        parent_page - parent page for which we have to create submenu
        parent_menu_item - MenuItem object coming from self.menus and representing parent of submenu entries to create
        lang - language
        menu_name - name of WP menu where to put sub-menu entries
        parent_menu_id - ID of parent menu (in WP) of submenu we have to create
        """

        # If the sub-entries are sorted
        if parent_menu_item.children_sort_way is not None:
            # Sorting information in the other structure storing the menu information
            parent_page.children.sort(key=lambda x: x.contents[lang].title,
                                      reverse=(parent_menu_item.children_sort_way == 'desc'))

        for sub_entry_index, menu_item in enumerate(parent_menu_item.children):

            # If entry is visible
            if not menu_item.hidden:

                # If menu entry is an hardcoded URL
                if menu_item.target_is_url() or menu_item.target_is_sitemap():

                    # Recovering URL
                    url = menu_item.target

                    # If menu entry is sitemap, we add WP site base URL
                    if menu_item.target_is_sitemap():
                        url = "{}{}".format(self.wp_generator.wp_site.url, url)

                    cmd = 'menu item add-custom {} "{}" "{}" --parent-id={} --porcelain' \
                        .format(menu_name, menu_item.txt, url, parent_menu_id)
                    menu_id = self.run_wp_cli(cmd)
                    if not menu_id:
                        logging.warning("Root menu item not created for URL (%s) " % url)
                    else:
                        self.report['menus'] += 1

                # menu entry is page
                else:
                    # Trying to get corresponding page corresponding to current page UUID
                    child = self.site.homepage.get_child_with_uuid(menu_item.target, 3)

                    if child is None:
                        logging.error("Submenu creation: No page found for UUID %s", menu_item.target)
                        continue

                    if lang in child.contents and child.parent.contents[lang].wp_id in self.menu_id_dict and \
                            child.contents[lang].wp_id:  # FIXME For unknown reason, wp_id is sometimes None

                        command = 'menu item add-post {} {} --parent-id={} --porcelain' \
                            .format(menu_name, child.contents[lang].wp_id, parent_menu_id)

                        menu_id = self.run_wp_cli(command)
                        if not menu_id:
                            logging.warning("Menu not created for page %s" % child.pid)
                        else:
                            self.menu_id_dict[child.contents[lang].wp_id] = Utils.get_menu_id(menu_id)
                            self.report['menus'] += 1

                        self.create_submenu(child,
                                            menu_item,
                                            lang,
                                            menu_name,
                                            self.menu_id_dict[child.contents[lang].wp_id])

    def populate_menu(self):
        """
        Add pages into the menu in wordpress.
        This menu was created when configuring the polylang plugin.
        """
        try:
            # Create homepage menu
            for lang, page_content in self.site.homepage.contents.items():

                # FIXME: add an attribut default_language to wp_generator.wp_site class
                default_language = self.wp_generator._site_params['langs'].split(",")[0]
                if default_language == lang:
                    menu_name = settings.MAIN_MENU
                else:
                    menu_name = "{}-{}".format(settings.MAIN_MENU, lang)

                # FIXME For unknown reason, wp_id is sometimes None
                if page_content.wp_id:
                    # Create root menu 'home' entry (with the house icon)
                    cmd = 'menu item add-post {} {} --classes=link-home --porcelain'.format(
                        menu_name,
                        page_content.wp_id
                    )
                    menu_id = self.run_wp_cli(cmd)
                    if not menu_id:
                        logging.warning("Home root menu not created for page  %s" % page_content.pid)
                    else:
                        self.menu_id_dict[page_content.wp_id] = Utils.get_menu_id(menu_id)
                        self.report['menus'] += 1

                # In the following loop, we will have two differents sources for menu entries and their children.
                # One is "self.site.menus[lang]" and is containing all the root menus and their submenus.
                # Those menus entries are for existing WordPress pages OR are hardcoded URLs OR references to
                # other pages already pointed by another menu entry.
                # For hardcoded URL, the URL has been recovered in the parser and is present in the structure.
                # For WordPress pages and references, we have info about menu title and page uuid.
                # The other is "self.site.homepage.children" and is containing pages and subpages existing in
                # WordPress (used to build the menu) but we don't have any information about hardcoded URL here.
                # So, all the information we need to create the menu is splitted between two different sources...
                # and the goal of the following loop is to go through the first structure (which contains all the
                # menu entries) and every time we encounter a WordPress page, we look for the corresponding item in
                # the second list (which contains information about pointed page id in WP).

                # Looping through root menu entries
                for root_entry_index, menu_item in enumerate(self.site.menus[lang]):

                    # If root entry is visible
                    if not menu_item.hidden:

                        # If root menu entry is an hardcoded URL
                        # OR a sitemap link
                        if menu_item.target_is_url() or \
                                menu_item.target_is_sitemap():

                            # Recovering URL
                            url = menu_item.target

                            # If menu entry is sitemap, we add WP site base URL
                            if menu_item.target_is_sitemap():
                                url = "{}{}".format(self.wp_generator.wp_site.url, url)

                            cmd = 'menu item add-custom {} "{}" "{}" --porcelain' \
                                .format(menu_name, menu_item.txt, url)
                            menu_id = self.run_wp_cli(cmd)
                            if not menu_id:
                                logging.warning("Root menu item not created for URL (%s) " % url)
                            else:
                                self.report['menus'] += 1

                        # root menu entry is pointing to a page
                        else:
                            # Trying to get corresponding page corresponding to current page UUID
                            homepage_child = self.site.homepage.get_child_with_uuid(menu_item.target, 3)

                            if homepage_child is None:
                                logging.error("Menu creation: No page found for UUID %s", menu_item.target)
                                continue

                            if lang not in homepage_child.contents:
                                logging.warning("Page not translated %s" % homepage_child.pid)
                                continue

                            if homepage_child.contents[lang].wp_id:

                                cmd = 'menu item add-post {} {} --porcelain' \
                                      .format(menu_name, homepage_child.contents[lang].wp_id)
                                menu_id = self.run_wp_cli(cmd)
                                if not menu_id:
                                    logging.warning("Root menu item not created %s for page " % homepage_child.pid)
                                else:
                                    self.menu_id_dict[homepage_child.contents[lang].wp_id] = Utils.get_menu_id(menu_id)
                                    self.report['menus'] += 1

                                # create recursively submenus
                                self.create_submenu(homepage_child,
                                                    menu_item,
                                                    lang,
                                                    menu_name,
                                                    self.menu_id_dict[homepage_child.contents[lang].wp_id])

                logging.info("WP menus populated for '%s' language", lang)

        except Exception as e:
            logging.error("%s - WP export - menu failed: %s", self.site.name, e)
            self.report['failed_menus'] += 1
            raise e

    def set_frontpage(self):
        """
        Use wp-cli to set the two worpress options needed fotr the job
        """
        # sanity check on homepage
        if not self.site.homepage:
            raise Exception("No homepage defined for site")

        # call wp-cli
        self.run_wp_cli('option update show_on_front page')

        if self.default_language in self.site.homepage.contents.keys():
            frontpage_id = self.site.homepage.contents[self.default_language].wp_id
            result = self.run_wp_cli('option update page_on_front {}'.format(frontpage_id))
            if result is not None:
                # Set on only one language is sufficient
                logging.info("WP frontpage setted")

    def delete_all_content(self):
        """
        Delete all content WordPress
        """
        self.delete_medias()
        self.delete_pages()
        self.delete_widgets()

    def delete_medias(self):
        """
        Delete medias in WordPress via WP REST API
        HTTP delete  http://.../wp-json/wp/v2/media/1761?force=true
        """
        logging.info("Deleting medias...")
        medias = self.wp.get_media(params={'per_page': '100'})
        while len(medias) != 0:
            for media in medias:
                self.wp.delete_media(media_id=media['id'], params={'force': 'true'})
            medias = self.wp.get_media(params={'per_page': '100'})
        logging.info("All medias deleted")

    def delete_draft_pages(self):
        """
        Delete all pages in DRAFT status
        """
        cmd = "post list --post_type='page' --post_status=draft --format=csv"
        pages_id_list = self.run_wp_cli(cmd).split("\n")[1:]
        for page_id in pages_id_list:
            cmd = "post delete {}".format(page_id)
            self.run_wp_cli(cmd)
        logging.info("All pages in DRAFT status deleted")

    def delete_pages(self):
        """
        Delete all pages in Wordpress via WP REST API
        HTTP delete /wp-json/wp/v2/pages/61?force=true
        """
        pages = self.wp.get_pages(params={'per_page': '100'})
        while len(pages) != 0:
            for page in pages:
                self.wp.delete_pages(page_id=page['id'], params={'force': 'true'})
            pages = self.wp.get_pages(params={'per_page': '100'})
        logging.info("All pages and menus deleted")

    def delete_widgets(self):
        """
        Delete all widgets in all existing sidebars
        """
        # List all sidebars
        cmd = "sidebar list --fields=id --format=csv"
        sidebar_id_list = self.run_wp_cli(cmd).split("\n")[1:]

        for sidebar_id in sidebar_id_list:
            cmd = "widget list {} --fields=id --format=csv".format(sidebar_id)
            widgets_id_list = self.run_wp_cli(cmd).split("\n")[1:]
            for widget_id in widgets_id_list:
                cmd = "widget delete {}".format(widget_id)
                self.run_wp_cli(cmd)
            if widgets_id_list:
                logging.info("Widgets deleted for sidebar '%s'", sidebar_id)
        logging.info("All widgets deleted")

    def delete_menu(self):
        """
        Delete all menus
        """
        cmd = "menu list --fields=term_id --format=csv"
        menus_id_list = self.run_wp_cli(cmd).split("\n")[1:]
        for menu_id in menus_id_list:
            cmd = "menu delete {}".format(menu_id)
            self.run_wp_cli(cmd)

    def display_report(self):
        """
        Display report
        """
        print("Imported in WordPress:\n"
              "- {files} files\n"
              "- {pages} pages\n"
              "- {menus} menus\n"
              "\n"
              "Errors:\n"
              "- {failed_files} files\n"
              "- {failed_menus} menus\n"
              "- {failed_widgets} widgets\n".format(**self.report))

    def write_redirections(self):
        """
        Update .htaccess file with redirections
        """
        redirect_list = []

        # Init WP install folder path for source URLs
        if self.wp_generator.wp_site.folder == "":
            folder = ""
        else:
            folder = "/{}".format(self.wp_generator.wp_site.folder)

        # Add all rewrite jahia URI to WordPress URI
        for element in self.urls_mapping:

            wp_url = urlparse(element['wp_url']).path

            # Going through vanity URLs
            for jahia_url in element['jahia_urls']:

                # We skip this redirection to avoid infinite redirection...
                if jahia_url != "/index.html":
                    source_url = "{}{}".format(folder, jahia_url)
                    # To avoid Infinite loop
                    if source_url != wp_url[:-1]:
                        redirect_list.append("Redirect 301 {} {}".format(source_url,  wp_url))

        if redirect_list:
            # Updating .htaccess file
            WPUtils.insert_in_htaccess(self.wp_generator.wp_site.path,
                                       "Jahia-Page-Redirect",
                                       redirect_list,
                                       at_beginning=True)<|MERGE_RESOLUTION|>--- conflicted
+++ resolved
@@ -292,7 +292,6 @@
         # Looping through boxes
         for box in self.site.get_all_boxes():
 
-<<<<<<< HEAD
             if box.type == box.TYPE_BUTTONS:
                 regex = r'\[epfl_buttons_box type="(small|big)" url="(.*?)" image_url="(.*?)" text="(.*?)"\]'
                 if re.search(regex, box.content):
@@ -305,11 +304,8 @@
                 else:
                     continue
 
-            soup = BeautifulSoup(box.content, 'html.parser')
-=======
             soup = BeautifulSoup(box.content, 'html5lib')
             soup.body.hidden = True
->>>>>>> 23446486
 
             for tag_name, tag_attribute in tag_attribute_tuples:
 

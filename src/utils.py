--- conflicted
+++ resolved
@@ -441,25 +441,19 @@
             if 300 <= response.status_code < 400 or response.status_code == 200:
                 return response.url
 
-<<<<<<< HEAD
-        else:
-            # If we cannot get a correct answer, we assume there is no redirect
-            return url
-
-    @staticmethod
-    def get_random_string(length):
-        """
-        Generate a random string of asked length
-
-        :param length:
-        :return:
-        """
-        return ''.join(random.choice(string.ascii_uppercase + string.digits) for _ in range(length))
-=======
             else:
                 # If we cannot get a correct answer, we assume there is no redirect
                 return url
         except:
             # URL seems to be invalid but not our problem, so we return it as it is.
             return url
->>>>>>> 2e3ac69a
+
+    @staticmethod
+    def get_random_string(length):
+        """
+        Generate a random string of asked length
+
+        :param length:
+        :return:
+        """
+        return ''.join(random.choice(string.ascii_uppercase + string.digits) for _ in range(length))
--- conflicted
+++ resolved
@@ -1,8 +1,4 @@
-<<<<<<< HEAD
-=======
 """(c) All rights reserved. ECOLE POLYTECHNIQUE FEDERALE DE LAUSANNE, Switzerland, VPSI, 2017"""
-from jahia2wp import main
->>>>>>> 62e272f9
 
 
 def test_main():

--- conflicted
+++ resolved
@@ -17,21 +17,14 @@
 
     They are functions (or callable objects) that raise a ValidationError on failure
 """
-<<<<<<< HEAD
-=======
 import os
 
-from settings import SUPPORTED_LANGUAGES
-
-from django.core.exceptions import ValidationError
-from django.core.validators import RegexValidator
->>>>>>> 07ae2649
 from django.conf import settings as dj_settings
 from django.core.exceptions import ValidationError
 from django.core.validators import RegexValidator
 from epflldap.ldap_search import get_unit_id
 
-from settings import OPENSHIFT_ENVS, SUPPORTED_LANGUAGES
+from settings import SUPPORTED_LANGUAGES
 
 dj_settings.configure(USE_I18N=False)
 

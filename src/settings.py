"""(c) All rights reserved. ECOLE POLYTECHNIQUE FEDERALE DE LAUSANNE, Switzerland, VPSI, 2017"""
import os

from utils import Utils

<<<<<<< HEAD
VERSION = "0.2.?"

SRC_DIR_PATH = os.path.dirname(__file__)
=======
VERSION = "0.2.14"
>>>>>>> 66901d4a

# This Docker IP address is used for automatic testing.
# Docker may change it in the future, which will cause some tests to fail.
DOCKER_IP = "172.17.0.1"

SRC_DIR_PATH = os.path.dirname(os.path.realpath(__file__))
DATA_PATH = os.path.abspath(
    os.path.sep.join([SRC_DIR_PATH, '..', 'data'])
)
WP_PATH = os.path.join(DATA_PATH, 'wp')
BACKUP_PATH = Utils.get_optional_env(
    "BACKUP_PATH", os.path.join(DATA_PATH, 'backups'))

ENV_DIRS = ['logs', 'venv', 'jahia2wp']

WP_DIRS = ['wp-admin', 'wp-content', 'wp-includes']
WP_FILES = [
    '.htaccess',
    'index.php',
    'license.txt',
    'readme.html',
    'wp-activate.php',
    'wp-admin',
    'wp-blog-header.php',
    'wp-comments-post.php',
    'wp-config-sample.php',
    'wp-config.php',
    'wp-content',
    'wp-cron.php',
    'wp-includes',
    'wp-links-opml.php',
    'wp-load.php',
    'wp-login.php',
    'wp-mail.php',
    'wp-settings.php',
    'wp-signup.php',
    'wp-trackback.php',
    'xmlrpc.php'
]

WP_CONFIG_KEYS = [
    'table_prefix',
    'DB_NAME',
    'DB_USER',
    'DB_PASSWORD',
    'DB_HOST',
    'DB_CHARSET',
    'DB_COLLATE',
    'AUTH_KEY',
    'SECURE_AUTH_KEY',
    'LOGGED_IN_KEY',
    'NONCE_KEY',
    'AUTH_SALT',
    'SECURE_AUTH_SALT',
    'LOGGED_IN_SALT',
    'NONCE_SALT',
]

OPENSHIFT_ENVS = [
    # for testing purpose
    "your-env",
    "test",
    # real ones
    "dev",
    "int",
    "ebreton",
    "ejaep",
    "lvenries",
    "lboatto",
    "gcharmier",
    "lchaboudez"
]

SUPPORTED_LANGUAGES = [
    "fr",
    "en",
    "de",
    "es",
    "ro",
    "gr",
    "it"
]

<<<<<<< HEAD
DEFAULT_CONFIG_INSTALLS_LOCKED = True
DEFAULT_CONFIG_UPDATES_AUTOMATIC = True
=======
DEFAULT_THEME_NAME = 'epfl'
>>>>>>> 66901d4a

PLUGINS_CONFIG_BASE_PATH = Utils.get_optional_env(
    "PLUGINS_CONFIG_BASE_PATH", os.path.sep.join([SRC_DIR_PATH, '..', 'data', 'plugins']))
PLUGINS_CONFIG_GENERIC_FOLDER = os.path.join(PLUGINS_CONFIG_BASE_PATH, 'generic')
PLUGINS_CONFIG_SPECIFIC_FOLDER = os.path.join(PLUGINS_CONFIG_BASE_PATH, 'specific')

PLUGIN_SOURCE_WP_STORE = 'web'
PLUGIN_ACTION_INSTALL = 'install'
PLUGIN_ACTION_UNINSTALL = 'uninstall'
PLUGIN_ACTION_NOTHING = 'nothing'

""" Tables in which configuration is stored, with 'auto gen id' fields and 'unique field'
(others than only auto-gen field). Those tables must be sorted to satisfy foreign keys.
Those are the 'short names' of the tables. We will need to add WordPress table prefix to
have complete name. """
WP_PLUGIN_CONFIG_TABLES = {
    'postmeta': ['meta_id', None],
    'options': ['option_id', 'option_name'],
    'terms': ['term_id', None],
    'termmeta': ['meta_id', None],
    'term_taxonomy': ['term_taxonomy_id', None],
    'term_relationships': [None, ['object_id', 'term_taxonomy_id']],
}

""" Relation between configuration tables. There are no explicit relation between tables in DB but there are
relation coded in WP. """
WP_PLUGIN_TABLES_RELATIONS = {
    'termmeta': {'term_id': 'terms'},
    'term_taxonomy': {'term_id': 'terms'},
    'term_relationships': {'term_taxonomy_id': 'term_taxonomy'}
}

# What class to use for given plugin_name
WP_DEFAULT_PLUGIN_CONFIG = "wordpress.plugins.config.WPPluginConfig"
WP_PLUGIN_CONFIG_CLASS_BY_NAME = {
    "polylang": "wordpress.plugins.polylang.WPPolylangConfig",
}

JAHIA_USER = Utils.get_optional_env("JAHIA_USER", "admin")
JAHIA_HOST = Utils.get_optional_env("JAHIA_HOST", "localhost")
JAHIA_PROTOCOL = "http"
JAHIA_ZIP_PATH = Utils.get_optional_env("JAHIA_ZIP_PATH", ".")<|MERGE_RESOLUTION|>--- conflicted
+++ resolved
@@ -3,13 +3,7 @@
 
 from utils import Utils
 
-<<<<<<< HEAD
-VERSION = "0.2.?"
-
-SRC_DIR_PATH = os.path.dirname(__file__)
-=======
-VERSION = "0.2.14"
->>>>>>> 66901d4a
+VERSION = "0.2.15"
 
 # This Docker IP address is used for automatic testing.
 # Docker may change it in the future, which will cause some tests to fail.
@@ -93,12 +87,10 @@
     "it"
 ]
 
-<<<<<<< HEAD
 DEFAULT_CONFIG_INSTALLS_LOCKED = True
 DEFAULT_CONFIG_UPDATES_AUTOMATIC = True
-=======
+
 DEFAULT_THEME_NAME = 'epfl'
->>>>>>> 66901d4a
 
 PLUGINS_CONFIG_BASE_PATH = Utils.get_optional_env(
     "PLUGINS_CONFIG_BASE_PATH", os.path.sep.join([SRC_DIR_PATH, '..', 'data', 'plugins']))

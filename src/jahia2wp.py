--- conflicted
+++ resolved
@@ -12,11 +12,7 @@
   jahia2wp.py parse                 <site>                          [--debug | --quiet]
     [--output-dir=<OUTPUT_DIR>] [--use-cache]
   jahia2wp.py export     <site>  <wp_site_url> <unit_name>          [--debug | --quiet]
-<<<<<<< HEAD
-    [--to-wordpress] [ --clean-wordpress]
-=======
-    [--to-wordpress | --clean-wordpress | --to-dictionary]
->>>>>>> 1c902fb5
+    [--to-wordpress] [--clean-wordpress] [--to-dictionary]
     [--admin-password=<PASSWORD>]
     [--output-dir=<OUTPUT_DIR>]
     [--installs-locked=<BOOLEAN> --updates-automatic=<BOOLEAN>]
@@ -487,18 +483,10 @@
 
         Tracer.write_row(site=site.name, step="export", status="OK")
 
-<<<<<<< HEAD
-=======
-    if clean_wordpress:
-        logging.info("Cleaning WordPress for %s...", site.name)
-        wp_exporter.delete_all_content()
-        logging.info("Data of WordPress site %s successfully deleted", site.name)
-
     if to_dictionary:
         data = DictExporter.generate_data(site)
         pprint(data, width=settings.LINE_LENGTH_ON_PPRINT)
 
->>>>>>> 1c902fb5
     wp_generator.uninstall_basic_auth_plugin()
     wp_generator.enable_updates_automatic_if_allowed()
 

"""All rights reserved. ECOLE POLYTECHNIQUE FEDERALE DE LAUSANNE, Switzerland, VPSI, 2017
jahia2wp: an amazing tool !

Usage:
  jahia2wp.py download              <site>                          [--debug | --quiet]
    [--username=<USERNAME> --host=<HOST> --zip-path=<ZIP_PATH> --force]
  jahia2wp.py download-many         <csv_file>                      [--debug | --quiet]
    [--output-dir=<OUTPUT_DIR>]
  jahia2wp.py unzip                 <site>                          [--debug | --quiet]
    [--username=<USERNAME> --host=<HOST> --zip-path=<ZIP_PATH> --force]
    [--output-dir=<OUTPUT_DIR>]
  jahia2wp.py parse                 <site>                          [--debug | --quiet]
    [--output-dir=<OUTPUT_DIR>] [--use-cache]
  jahia2wp.py export     <site>  <wp_site_url> <unit_name>          [--debug | --quiet]
    [--to-wordpress] [--clean-wordpress] [--to-dictionary]
    [--admin-password=<PASSWORD>]
    [--output-dir=<OUTPUT_DIR>]
    [--installs-locked=<BOOLEAN> --updates-automatic=<BOOLEAN>]
    [--openshift-env=<OPENSHIFT_ENV> --theme=<THEME>]
    [--use-cache] [--features-flags]
    [--keep-extracted-files]
  jahia2wp.py clean                 <wp_env> <wp_url>               [--debug | --quiet]
    [--stop-on-errors]
    [--no-backup]
  jahia2wp.py clean-many            <csv_file>                      [--debug | --quiet]
  jahia2wp.py check                 <wp_env> <wp_url>               [--debug | --quiet]
  jahia2wp.py generate              <wp_env> <wp_url>               [--debug | --quiet]
    [--wp-title=<WP_TITLE> --wp-tagline=<WP_TAGLINE> --admin-password=<PASSWORD>]
    [--theme=<THEME> --theme-faculty=<THEME-FACULTY>]
    [--installs-locked=<BOOLEAN> --automatic-updates=<BOOLEAN>]
    [--extra-config=<YAML_FILE>]
  jahia2wp.py backup                <wp_env> <wp_url>      [--full] [--debug | --quiet]
  jahia2wp.py version               <wp_env> <wp_url>               [--debug | --quiet]
  jahia2wp.py admins                <wp_env> <wp_url>               [--debug | --quiet]
  jahia2wp.py generate-many         <csv_file>                      [--debug | --quiet]
  jahia2wp.py export-many           <csv_file>                      [--debug | --quiet]
    [--output-dir=<OUTPUT_DIR> --admin-password=<PASSWORD>] [--use-cache]
    [--keep-extracted-files]
  jahia2wp.py backup-many           <csv_file>                      [--debug | --quiet]
  jahia2wp.py rotate-backup         <csv_file>          [--dry-run] [--debug | --quiet]
  jahia2wp.py veritas               <csv_file>                      [--debug | --quiet]
  jahia2wp.py fan-global-sitemap    <csv_file> <wp_path>            [--debug | --quiet]
  jahia2wp.py inventory             <path>                          [--debug | --quiet]
  jahia2wp.py extract-plugin-config <wp_env> <wp_url> <output_file> [--debug | --quiet]
  jahia2wp.py list-plugins          <wp_env> <wp_url>               [--debug | --quiet]
    [--config [--plugin=<PLUGIN_NAME>]] [--extra-config=<YAML_FILE>]
  jahia2wp.py update-plugins        <wp_env> <wp_url>               [--debug | --quiet]
    [--force-plugin] [--force-options] [--plugin=<PLUGIN_NAME>|--strict-list]
    [--extra-config=<YAML_FILE>]
  jahia2wp.py update-plugins-many   <csv_file>                      [--debug | --quiet]
    [--force-plugin] [--force-options] [--plugin=<PLUGIN_NAME>|--strict-list]
  jahia2wp.py global-report <csv_file> [--output-dir=<OUTPUT_DIR>] [--use-cache] [--debug | --quiet]
    --root_wp_dest=</srv/../epfl> [--greedy] [--htaccess] [--context=<intra|inter|full>] [--dry_run]

Options:
  -h --help                 Show this screen.
  -v --version              Show version.
  --debug                   Set log level to DEBUG [default: INFO]
  --quiet                   Set log level to WARNING [default: INFO]
"""
import csv
import getpass
import json
import logging
import pickle
import subprocess
from collections import OrderedDict
from datetime import datetime, date
from pprint import pprint

import os
import shutil

import sys
import yaml
from docopt import docopt
from docopt_dispatch import dispatch
from epflldap.ldap_search import get_unit_id
from ldap3.core.exceptions import LDAPSocketOpenError
from rotate_backups import RotateBackups

import settings
from crawler import JahiaCrawler
from exporter.dict_exporter import DictExporter
from exporter.wp_exporter import WPExporter
from parser.jahia_site import Site
from settings import VERSION, FULL_BACKUP_RETENTION_THEME, INCREMENTAL_BACKUP_RETENTION_THEME, \
    DEFAULT_THEME_NAME, BANNER_THEME_NAME, DEFAULT_CONFIG_INSTALLS_LOCKED, DEFAULT_CONFIG_UPDATES_AUTOMATIC
from tracer.tracer import Tracer
from unzipper.unzip import unzip_one
from utils import Utils
from veritas.casters import cast_boolean
from veritas.veritas import VeritasValidor
<<<<<<< HEAD
from wordpress import WPSite, WPConfig, WPGenerator, WPBackup, WPPluginConfigExtractor
=======
from wordpress import WPSite, WPConfig, WPGenerator, WPBackup, WPPluginConfigExtractor, WPThemeConfig
>>>>>>> 867d1a26
from fan.fan_global_sitemap import FanGlobalSitemap


def _check_site(wp_env, wp_url, **kwargs):
    """ Helper function to validate wp site given arguments """
    wp_site = WPSite(wp_env, wp_url, wp_site_title=kwargs.get('wp_title'))
    wp_config = WPConfig(wp_site)
    if not wp_config.is_installed:
        raise SystemExit("No files found for {}".format(wp_site.url))
    if not wp_config.is_config_valid:
        raise SystemExit("Configuration not valid for {}".format(wp_site.url))
    return wp_config


def _check_csv(csv_file):
    """
    Check validity of CSV file containing sites information

    Arguments keywords
    csv_file -- Path to CSV file

    Return
    Instance of VeritasValidator
    """
    validator = VeritasValidor(csv_file)

    # If errors found during validation
    if not validator.validate():
        for error in validator.errors:
            logging.error(error.message)
        raise SystemExit("Invalid CSV file!")

    return validator


def _get_default_language(languages):
    """
    Return the default language

    If the site is in multiple languages, English is the default language
    """
    if "en" in languages:
        return "en"
    else:
        return languages[0]


def _set_default_language_in_first_position(default_language, languages):
    """
    Set the default language in first position.
    It is important for the Polylang plugin that the default language is
    in first position.

    :param default_language: the default language
    :param languages: the list of languages
    """
    if len(languages) > 1:
        languages.remove(default_language)
        languages.insert(0, default_language)
    return languages


def _fix_menu_location(wp_generator, languages, default_language):
    """
    Fix menu location for Polylang. After import, menus aren't displayed correctly so we need to add polylang
    config to fix this.

    :param wp_generator: WPGenerator instance used to create website.
    """
    # Recovering installed theme
    theme = wp_generator.run_wp_cli("theme list --status=active --field=name --format=csv")
    if not theme:
        raise Exception("Cannot retrieve current active theme")

    nav_menus = {theme: {}}
    # Getting menu locations
    locations = wp_generator.run_wp_cli("menu location list --format=json")
    if not locations:
        raise Exception("Cannot retrieve menu location list")

    # Getting menu list
    menu_list = wp_generator.run_wp_cli("menu list --fields=slug,locations,term_id --format=json")
    if not menu_list:
        raise Exception("Cannot get menu list")

    # Looping through menu locations
    for location in json.loads(locations):

        # To store menu's IDs for all language and current location
        menu_lang_to_id = {}

        base_menu_slug = None
        # We have location, we have to found base slug of the menus which are at this location
        for menu in json.loads(menu_list):

            if location['location'] in menu['locations']:
                base_menu_slug = menu['slug']
                break

        # If location doesn't contain any menu, we skip it
        if base_menu_slug is None:
            continue

        # We now have location (loc) and menu base slug (slug)

        # Looping through languages
        for language in languages:

            # Defining current slug name depending on language
            if language == default_language:
                menu_slug = base_menu_slug
            else:
                menu_slug = "{}-{}".format(base_menu_slug, language)

            # Value if not found
            menu_lang_to_id[language] = 0
            # Looking for menu ID for given slug
            for menu in json.loads(menu_list):
                if menu_slug == menu['slug']:
                    menu_lang_to_id[language] = menu['term_id']
                    break

        # We now have information for all menus in all languages for this location so we add infos
        nav_menus[theme][location['location']] = menu_lang_to_id

    # We update polylang config
    if not wp_generator.run_wp_cli("pll option update nav_menus '{}'".format(json.dumps(nav_menus))):
        raise Exception("Cannot update polylang option")


def _add_extra_config(extra_config_file, current_config):
    """ Adds extra configuration information to current config

    Arguments keywords:
    extra_config_file -- YAML file in which is extra config
    current_config -- dict with current configuration

    Return:
    current_config dict merge with YAML file content"""
    if not os.path.exists(extra_config_file):
        raise Exception("Extra config file not found: {}".format(extra_config_file))

    extra_config = yaml.load(open(extra_config_file, 'r'))

    return {**current_config, **extra_config}


def _generate_csv_line(wp_generator):
    """
    Generate a CSV line to add to source of truth. The line contains information about exported WP site.

    :param wp_generator: Object used to create WP website
    :return:
    """
    # CSV columns in correct order for source of truth line generation
    csv_columns = OrderedDict()

    # Recovering values from WPGenerator or hardcode some
    csv_columns['wp_site_url'] = wp_generator._site_params['wp_site_url']  # from csv
    csv_columns['wp_tagline'] = wp_generator._site_params['wp_tagline'][wp_generator.default_lang()]  # from parser
    csv_columns['wp_site_title'] = wp_generator._site_params['wp_site_title']  # from parser
    csv_columns['site_type'] = 'wordpress'
    csv_columns['openshift_env'] = 'subdomains'
    csv_columns['category'] = 'GeneralPublic'  # from csv
    csv_columns['theme'] = wp_generator._site_params['theme']  # from csv
    csv_columns['theme_faculty'] = wp_generator._site_params['theme_faculty']  # from parser
    csv_columns['status'] = 'yes'
    csv_columns['installs_locked'] = wp_generator._site_params['installs_locked']  # from csv (bool)
    csv_columns['updates_automatic'] = wp_generator._site_params['updates_automatic']  # from csv (bool)
    csv_columns['langs'] = wp_generator._site_params['langs']  # from parser
    csv_columns['unit_name'] = wp_generator._site_params['unit_name']  # from csv
    csv_columns['comment'] = 'Migrated from Jahia to WP {}'.format(date.today())

    # Formatting values depending on their type/content
    for col in csv_columns:
        # Bool are translated to 'yes' or 'no'
        if isinstance(csv_columns[col], bool):
            csv_columns[col] = 'yes' if csv_columns[col] else 'no'
        # None become empty string
        elif csv_columns[col] is None:
            csv_columns[col] = ''

    logging.info("Here is the line with up-to-date information to add in source of truth:\n")
    logging.info('"%s"', '","'.join(csv_columns.values()))


@dispatch.on('download')
def download(site, username=None, host=None, zip_path=None, force=False, **kwargs):
    # prompt for password if username is provided
    password = None
    if username is not None:
        password = getpass.getpass(prompt="Jahia password for user '{}': ".format(username))
    crawler = JahiaCrawler(site, username=username, password=password, host=host, zip_path=zip_path, force=force)
    return crawler.download_site()


@dispatch.on('download-many')
def download_many(csv_file, output_dir=None, **kwargs):

    TRACER_FILE_NAME = "tracer_empty_jahia_zip.csv"

    if output_dir is None:
        output_dir = settings.JAHIA_ZIP_PATH

    tracer_path = os.path.join(output_dir, TRACER_FILE_NAME)

    rows = Utils.csv_filepath_to_dict(csv_file)

    # download jahia zip file for each row
    print("\nJahia  zip files will now be downloaded...")
    for index, row in enumerate(rows):
        print("\nIndex #{}:\n---".format(index))
        try:
            download(site=row['Jahia_zip'])
        except Exception:
            with open(tracer_path, 'a', newline='\n') as tracer:
                tracer.write(
                    "{}, {}\n".format(
                        '{0:%Y-%m-%d %H:%M:%S}'.format(datetime.now()),
                        row['Jahia_zip']
                    )
                )
                tracer.flush()
    logging.info("All jahia zip files downloaded !")


@dispatch.on('unzip')
def unzip(site, username=None, host=None, zip_path=None, force=False, output_dir=None, **kwargs):

    # get zip file
    zip_file = download(site, username, host, zip_path, force)

    if output_dir is None:
        output_dir = settings.JAHIA_DATA_PATH

    try:
        return unzip_one(output_dir, site, zip_file)

    except Exception as err:
        logging.error("%s - unzip - Could not unzip file - Exception: %s", site, err)
        raise err


@dispatch.on('parse')
def parse(site, output_dir=None, use_cache=False, **kwargs):
    """
    Parse the give site.
    """
    try:
        # without changing this parameter the following sites crash
        # when they are dumped on disk with pickle:
        # biorob, disopt, euler, last, master-architecture
        # they are probably corrupted, so this is simply a hack
        # to make it work
        sys.setrecursionlimit(2000)

        # create subdir in output_dir
        site_dir = unzip(site, output_dir=output_dir)

        # where to cache our parsing
        pickle_file_path = os.path.join(site_dir, 'parsed_{}.pkl'.format(site))

        # when using-cache: check if already parsed
        pickle_site = False
        if use_cache:
            if os.path.exists(pickle_file_path):
                with open(pickle_file_path, 'rb') as pickle_content:
                    pickle_site = pickle.load(pickle_content)
                    logging.info("Using the cached pickle file at %s" % pickle_file_path)

        logging.info("Parsing Jahia xml files from %s...", site_dir)
        if pickle_site:
            site = pickle_site
        else:
            logging.info("Cache not used, parsing the Site")
            site = Site(site_dir, site, fix_problematic_chars=True)

        print(site.report)

        # always save the parsed data on disk, so we can use the
        # cache later if we want
        with open(pickle_file_path, 'wb') as output:
            logging.info("Parsed site saved into %s" % pickle_file_path)
            pickle.dump(site, output, pickle.HIGHEST_PROTOCOL)

        # log success
        logging.info("Site %s successfully parsed" % site)
        Tracer.write_row(site=site.name, step="parse", status="OK")

        return site

    except Exception as err:
        logging.error("%s - parse - Exception: %s", site, err)
        raise err


@dispatch.on('export')
def export(site, wp_site_url, unit_name, to_wordpress=False, clean_wordpress=False, to_dictionary=False,
           admin_password=None, output_dir=None, theme=None, installs_locked=False, updates_automatic=False,
           openshift_env=None, use_cache=None, keep_extracted_files=False, features_flags=False, **kwargs):
    """
    Export the jahia content into a WordPress site.

    :param site: the name of the WordPress site
    :param wp_site_url: URL of WordPress site
    :param unit_name: unit name of the WordPress site
    :param to_wordpress: to migrate data
    :param clean_wordpress: to clean data
    :param admin_password: an admin password
    :param output_dir: directory where the jahia zip file will be unzipped
    :param theme: WordPress theme used for the WordPress site
    :param installs_locked: boolean
    :param updates_automatic: boolean
    :param openshift_env: openshift_env environment (prod, int, gcharmier ...)
    :param keep_extracted_files: command to keep files extracted from jahia zip
    :param features_flags: Tell to clean page content or not
    """

    # Download, Unzip the jahia zip and parse the xml data
    site = parse(site=site, use_cache=use_cache, output_dir=output_dir)

    # Define the default language
    default_language = _get_default_language(site.languages)

    # For polylang plugin, we need position default lang in first position
    languages = _set_default_language_in_first_position(default_language, site.languages)

    if not site.acronym[default_language]:
        logging.warning("No wp site title in %s", default_language)
        wp_site_title = None
    else:
        wp_site_title = site.acronym[default_language]

    # theme
    if not site.theme[default_language] or site.theme[default_language] == "epfl":
        theme_faculty = ""
    else:
        theme_faculty = site.theme[default_language]

    if not theme:
        # Setting correct theme depending on parsing result
        theme = BANNER_THEME_NAME if default_language in site.banner else DEFAULT_THEME_NAME

    # tagline
    if not site.title[default_language]:
        logging.warning("No wp tagline in %s", default_language)
        wp_tagline = None
    else:
        wp_tagline = site.title

    # fetch unit id from ldap
    try:
        logging.info("Fetching LDAP for the id of %s...", unit_name)
        fetched_unit_id = get_unit_id(unit_name)
        logging.info("LDAP Id found = %s...", fetched_unit_id)
    except LDAPSocketOpenError:
        logging.error("LDAP is not responding, aborting here...")
        raise

    info = {
        # information from parser
        'langs': ",".join(languages),
        'wp_site_title': wp_site_title,
        'wp_tagline': wp_tagline,
        'theme_faculty': theme_faculty,
        'unit_name': unit_name,

        # information from source of truth
        'openshift_env': openshift_env,
        'wp_site_url': wp_site_url,
        'theme': theme,
        'updates_automatic': updates_automatic,
        'installs_locked': installs_locked,

        # determined information
        'unit_id': fetched_unit_id,
        'from_export': True
    }

    # skip options, used only during development
    #
    # skip_base: if True don't install WordPress, use the existing site
    # skip_media: if True don't import the media
    # skip_pages: if True don't import the pages
    skip_base = False
    skip_media = False
    skip_pages = False

    # List of plugins to let in 'deactivated' state during import. To earn more time, they are not activated during
    # WordPress empty site generation. Because activating them takes time and we have to take the same amount of time
    # to deactivate them before running Jahia site import.
    # Deactivating plugins can improve import time by ~80%
    # WARNING: be careful with the list order. Plugins will be reactivated after import by using list order. So if
    # there are dependencies between plugins, arrange them in the right way.
    deactivated_plugins = ['mainwp-child',
<<<<<<< HEAD
                           'epfl-faq',
                           'epfl-grid',
                           'epfl-infoscience',
                           'epfl-infoscience-search',
                           'epfl-map',
                           'epfl-memento',
                           'epfl-news',
                           # 'epfl',
                           'epfl-people',
                           'epfl-scheduler',
=======
>>>>>>> 867d1a26
                           'EPFL-Content-Filter',
                           'EPFL-Share',
                           'feedzy-rss-feeds',
                           'remote-content-shortcode',
                           'shortcode-ui',
                           'shortcode-ui-richtext',  # This one needs to come after the previous one
                           'simple-sitemap',
                           'svg-support',
                           'enlighter',
                           'tinymce-advanced',
                           'varnish-http-purge',
                           'epfl',
                           # 'epfl-faq',
                           # 'epfl-grid',
                           # 'epfl-infoscience',
                           # 'epfl-infoscience-search',
                           # 'epfl-map',
                           # 'epfl-memento',
                           # 'epfl-news',
                           # 'epfl-people',
                           # 'epfl-scheduler',
                           # 'epfl-snippet',
                           # 'epfl-toggle',
                           # 'epfl-twitter',
                           # 'epfl-xml',
                           # 'epfl-video'
                           ]

    # Generate a WordPress site
    wp_generator = WPGenerator(info, admin_password)

    # base installation
    if skip_base:

        logging.info("Deactivating %s plugins...", len(deactivated_plugins))
        for plugin_name in deactivated_plugins:
            # We do a 'try' to handle missing plugins (if exists)
            try:
                wp_generator.run_wp_cli("plugin deactivate {}".format(plugin_name))
            except:
                logging.info("Plugin %s doesn't seem's to be installed", plugin_name)

        try:

            # even if we skip the base installation we need to reactivate
            # the basic auth plugin for the rest API
            wp_generator.run_wp_cli("plugin activate Basic-Auth")
        except:
            # if activation fails it means the plugin is not installed
            wp_generator.install_basic_auth_plugin()
    else:
        wp_generator.generate(deactivated_plugins)

        wp_generator.install_basic_auth_plugin()

    # dual auth
    if settings.ACTIVE_DUAL_AUTH:
        wp_generator.active_dual_auth()

    # exporter
    wp_exporter = WPExporter(
        site,
        wp_generator,
        default_language,
        output_dir=output_dir
    )

    # clean
    if clean_wordpress:
        logging.info("Cleaning WordPress for %s...", site.name)
        wp_exporter.delete_all_content()
        logging.info("Data of WordPress site %s successfully deleted", site.name)

    # to WordPress
    if to_wordpress:
        logging.info("Exporting %s to WordPress...", site.name)
        try:

            if wp_generator.get_number_of_pages() == 0:

                wp_exporter.import_data_to_wordpress(skip_pages=skip_pages,
                                                     skip_media=skip_media,
                                                     features_flags=features_flags)
                wp_exporter.write_redirections()
                _fix_menu_location(wp_generator, languages, default_language)

                logging.info("Reactivating %s plugins...", len(deactivated_plugins))

                # Reactivating plugins
                for plugin_name in deactivated_plugins:
                    # We do a 'try' to handle missing plugins (if exists)
                    try:
                        wp_generator.run_wp_cli("plugin activate {}".format(plugin_name))
                    except:
                        logging.info("Plugin %s doesn't seem's to be installed", plugin_name)

                logging.info("Site %s successfully exported to WordPress", site.name)
            else:
                logging.info("Site %s already exported to WordPress", site.name)
        except (Exception, subprocess.CalledProcessError) as e:
            logging.error(str(e))
            Tracer.write_row(site=site.name, step=e, status="KO")
            if not settings.DEBUG:
                wp_generator.clean()
            raise e

        Tracer.write_row(site=site.name, step="export", status="OK")

    # install and activate 2018 theme
    theme = WPThemeConfig(
        wp_generator.wp_site,
        theme_name="wp-theme-2018-master",
        theme_faculty=wp_generator._site_params['theme_faculty']
    )
    theme.install_and_activate(force_reinstall=True)

    wp_generator.uninstall_basic_auth_plugin()
    wp_generator.enable_updates_automatic_if_allowed()

    # to dictionary
    if to_dictionary:
        data = DictExporter.generate_data(site)
        pprint(data, width=settings.LINE_LENGTH_ON_PPRINT)

    _generate_csv_line(wp_generator)

    if not keep_extracted_files:
        # Delete extracted zip files
        # We take dirname because site.base_path is the path to the subfolder in the zip.
        # Example : path_to_extract/dcsl/dcsl
        # And we want to delete path_to_extract/dcsl
        base_zip_path = os.path.dirname(os.path.abspath(site.base_path))
        logging.debug("Removing zip extracted folder '%s'", base_zip_path)
        if os.path.exists(base_zip_path):
            shutil.rmtree(base_zip_path)

    return wp_exporter


@dispatch.on('fan-global-sitemap')
def fan_global_sitemap(csv_file, wp_path, **kwargs):
    """
    Create a global sitemap at the given wp_path.

    Prerequisites:
        - You have installed WordPress at the given wp_path WITHOUT polylang (comment
          the polylang plugin in config-lot1.yml). Note: it's not enough to disable
          polylang after installation

    After having launched this script:
        - Install polylang
        - Go to "Languages" and :
          - Add the English language
          - click on the link "You can set them all to the default language"
        - In "Appearance" > "Menus" set the "Main" menu to "Primary menu English" and "footer_nav"
          to "Footer menu English"
    """

    generator = FanGlobalSitemap(csv_file, wp_path)
    generator.create_website()


@dispatch.on('export-many')
def export_many(csv_file, output_dir=None, admin_password=None, use_cache=None,
                keep_extracted_files=False, **kwargs):

    rows = Utils.csv_filepath_to_dict(csv_file)

    # create a new WP site for each row
    print("\n{} websites will now be generated...".format(len(rows)))
    for index, row in enumerate(rows):

        print("\nIndex #{}:\n---".format(index))
        # CSV file is utf-8 so we encode correctly the string to avoid errors during logging.debug display
        row_bytes = repr(row).encode('utf-8')
        logging.debug("%s - row %s: %s", row["wp_site_url"], index, row_bytes)

        features_flags = False if 'features_flags' not in row else row['features_flags'] == 'yes'

        try:
            export(
                site=row['Jahia_zip'],
                wp_site_url=row['wp_site_url'],
                unit_name=row['unit_name'],
                to_wordpress=True,
                clean_wordpress=False,
                output_dir=output_dir,
                theme=row['theme'],
                installs_locked=row['installs_locked'],
                updates_automatic=row['updates_automatic'],
                wp_env=row['openshift_env'],
                admin_password=admin_password,
                use_cache=use_cache,
                keep_extracted_files=keep_extracted_files,
                features_flags=features_flags
            )
        except (Exception, subprocess.CalledProcessError) as e:
            logging.error(str(e))
            Tracer.write_row(site=row['Jahia_zip'], step=e, status="KO")


@dispatch.on('check')
def check(wp_env, wp_url, **kwargs):
    wp_config = _check_site(wp_env, wp_url, **kwargs)
    # run a few more tests
    if not wp_config.is_install_valid:
        raise SystemExit("Could not login or use site at {}".format(wp_config.wp_site.url))
    # success case
    print("WordPress site valid and accessible at {}".format(wp_config.wp_site.url))


@dispatch.on('clean')
def clean(wp_env, wp_url, stop_on_errors=False, no_backup=False, **kwargs):
    # when forced, do not check the status of the config -> just remove everything possible
    if stop_on_errors:
        _check_site(wp_env, wp_url, **kwargs)
    # config found: proceed with cleaning
    # FIXME: Il faut faire un clean qui n'a pas besoin de unit_name
    wp_generator = WPGenerator({'openshift_env': wp_env, 'wp_site_url': wp_url})

    # backup before the clean, in case we need to get it back
    if not no_backup:
        backup(wp_env, wp_url, full=True)

    if wp_generator.clean():
        print("Successfully cleaned WordPress site {}".format(wp_generator.wp_site.url))


@dispatch.on('clean-many')
def clean_many(csv_file, **kwargs):

    rows = Utils.csv_filepath_to_dict(csv_file)

    # clean WP site for each row
    print("\n{} websites will now be cleaned...".format(len(rows)))
    for index, row in enumerate(rows):

        print("\nIndex #{}:\n---".format(index))
        # CSV file is utf-8 so we encode correctly the string to avoid errors during logging.debug display
        row_bytes = repr(row).encode('utf-8')
        logging.debug("%s - row %s: %s", row["wp_site_url"], index, row_bytes)

        clean(row['openshift_env'], row['wp_site_url'])


@dispatch.on('generate')
def generate(wp_env, wp_url,
             wp_title=None, wp_tagline=None, admin_password=None,
             theme=None, theme_faculty=None,
             installs_locked=None, updates_automatic=None,
             extra_config=None, **kwargs):
    """
    This command may need more params if reference to them are done in YAML file. In this case, you'll see an
    error explaining which params are needed and how they can be added to command line
    """

    # if nothing is specified we want a locked install
    if installs_locked is None:
        installs_locked = DEFAULT_CONFIG_INSTALLS_LOCKED
    else:
        installs_locked = cast_boolean(installs_locked)

    # if nothing is specified we want automatic updates
    if updates_automatic is None:
        updates_automatic = DEFAULT_CONFIG_UPDATES_AUTOMATIC
    else:
        updates_automatic = cast_boolean(updates_automatic)

    # FIXME: When we will use 'unit_id' from CSV file, add parameter here OR dynamically get it from AD
    all_params = {'openshift_env': wp_env,
                  'wp_site_url': wp_url,
                  'theme': theme or DEFAULT_THEME_NAME,
                  'installs_locked': installs_locked,
                  'updates_automatic': updates_automatic}

    # Adding parameters if given
    if theme_faculty is not None:
        all_params['theme_faculty'] = theme_faculty

    if wp_title is not None:
        all_params['wp_site_title'] = wp_title

    if wp_tagline is not None:
        all_params['wp_tagline'] = wp_tagline

    # if we have extra configuration to load,
    if extra_config is not None:
        all_params = _add_extra_config(extra_config, all_params)

    wp_generator = WPGenerator(all_params, admin_password=admin_password)

    if not wp_generator.generate():
        raise Exception("Generation failed. More info above")

    print("Successfully created new WordPress site at {}".format(wp_generator.wp_site.url))


@dispatch.on('backup')
def backup(wp_env, wp_url, full=False, **kwargs):
    wp_backup = WPBackup(wp_env, wp_url, full)
    if not wp_backup.backup():
        raise SystemExit("Backup failed. More info above")

    print("Successful {} backup for {}".format(
        wp_backup.backup_pattern, wp_backup.wp_site.url))


@dispatch.on('version')
def version(wp_env, wp_url, **kwargs):
    wp_config = _check_site(wp_env, wp_url, **kwargs)
    # success case
    print(wp_config.wp_version)


@dispatch.on('admins')
def admins(wp_env, wp_url, **kwargs):
    wp_config = _check_site(wp_env, wp_url, **kwargs)
    # success case
    for admin in wp_config.admins:
        print(admin)


@dispatch.on('generate-many')
def generate_many(csv_file, **kwargs):

    # CSV file validation
    validator = _check_csv(csv_file)

    # create a new WP site for each row
    print("\n{} websites will now be generated...".format(len(validator.rows)))
    for index, row in enumerate(validator.rows):
        print("\nIndex #{}:\n---".format(index))
        # CSV file is utf-8 so we encode correctly the string to avoid errors during logging.debug display
        row_bytes = repr(row).encode('utf-8')
        logging.debug("%s - row %s: %s", row["wp_site_url"], index, row_bytes)
        WPGenerator(row).generate()


@dispatch.on('backup-many')
def backup_many(csv_file, **kwargs):

    # CSV file validation
    validator = _check_csv(csv_file)

    # create a new WP site backup for each row
    print("\n{} websites will now be backuped...".format(len(validator.rows)))
    for index, row in enumerate(validator.rows):
        logging.debug("%s - row %s: %s", row["wp_site_url"], index, row)
        WPBackup(
            row["openshift_env"],
            row["wp_site_url"]
        ).backup()


@dispatch.on('rotate-backup')
def rotate_backup(csv_file, dry_run=False, **kwargs):

    # CSV file validation
    validator = _check_csv(csv_file)

    for index, row in enumerate(validator.rows):
        path = WPBackup(row["openshift_env"], row["wp_site_url"]).path
        # rotate full backups first
        for pattern in ["*full.sql", "*full.tar"]:
            RotateBackups(
                FULL_BACKUP_RETENTION_THEME,
                dry_run=dry_run,
                include_list=[pattern]
            ).rotate_backups(path)
        # rotate incremental backups
        for pattern in ["*.list", "*inc.sql", "*inc.tar"]:
            RotateBackups(
                INCREMENTAL_BACKUP_RETENTION_THEME,
                dry_run=dry_run,
                include_list=[pattern]
            ).rotate_backups(path)


@dispatch.on('inventory')
def inventory(path, **kwargs):
    logging.info("Building inventory...")
    print(";".join(['path', 'valid', 'url', 'version', 'db_name', 'db_user', 'admins']))
    for site_details in WPConfig.inventory(path):
        print(";".join([
            site_details.path,
            site_details.valid,
            site_details.url,
            site_details.version,
            site_details.db_name,
            site_details.db_user,
            site_details.admins
        ]))
    logging.info("Inventory made for %s", path)


@dispatch.on('veritas')
def veritas(csv_file, **kwargs):
    validator = VeritasValidor(csv_file)

    if not validator.validate():
        validator.print_errors()
    else:
        print("CSV file validated!")


@dispatch.on('extract-plugin-config')
def extract_plugin_config(wp_env, wp_url, output_file, **kwargs):

    wp_site = WPSite(wp_env, wp_url)
    ext = WPPluginConfigExtractor(wp_site)

    ext.extract_config(output_file)


@dispatch.on('list-plugins')
def list_plugins(wp_env, wp_url, config=False, plugin=None, extra_config=None, **kwargs):
    """
    This command may need more params if reference to them are done in YAML file. In this case, you'll see an
    error explaining which params are needed and how they can be added to command line
    """

    # FIXME: When we will use 'unit_id' from CSV file, add parameter here OR dynamically get it from AD
    all_params = {'openshift_env': wp_env,
                  'wp_site_url': wp_url}

    # if we have extra configuration to load,
    if extra_config is not None:
        all_params = _add_extra_config(extra_config, all_params)

    print(WPGenerator(all_params).list_plugins(config, plugin))


@dispatch.on('update-plugins')
def update_plugins(wp_env,
                   wp_url,
                   plugin=None,
                   force_plugin=False,
                   force_options=False,
                   strict_list=False,
                   extra_config=None,
                   **kwargs):

    _check_site(wp_env, wp_url, **kwargs)

    all_params = {'openshift_env': wp_env,
                  'wp_site_url': wp_url}

    # if we have extra configuration to load,
    if extra_config is not None:
        all_params = _add_extra_config(extra_config, all_params)

    wp_generator = WPGenerator(all_params)

    wp_generator.update_plugins(only_one=plugin,
                                force_plugin=force_plugin,
                                force_options=force_options,
                                strict_plugin_list=strict_list)

    print("Successfully updated WordPress plugin list at {}".format(wp_generator.wp_site.url))


@dispatch.on('update-plugins-many')
def update_plugins_many(csv_file, plugin=None, force_plugin=False, force_options=False, strict_list=False, **kwargs):

    # CSV file validation
    validator = _check_csv(csv_file)

    # Update WP site plugins for each row
    print("\n{} websites will now be updated...".format(len(validator.rows)))
    for index, row in enumerate(validator.rows):
        print("\nIndex #{}:\n---".format(index))
        logging.debug("%s - row %s: %s", row["wp_site_url"], index, row)
        WPGenerator(row).update_plugins(only_one=plugin,
                                        force_plugin=force_plugin,
                                        force_options=force_options,
                                        strict_plugin_list=strict_list)


@dispatch.on('global-report')
def global_report(csv_file, output_dir=None, use_cache=False, **kwargs):
    """Generate a global report with stats like the number of pages, files and boxes"""

    path = os.path.join(output_dir, "global-report.csv")

    logging.info("Generating global report at %s" % path)

    rows = Utils.csv_filepath_to_dict(csv_file)

    # the reports
    reports = []

    # all the box types
    box_types = set()

    for index, row in enumerate(rows):
        try:
            # parse the Site
            site = parse(site=row['Jahia_zip'], use_cache=use_cache)

            # add the report info
            reports.append(site.get_report_info())

            # add the site's box types
            for key in site.num_boxes.keys():
                if key:
                    box_types.add(key)
        except Exception as e:
                logging.error("Site %s - Error %s", row['Jahia_zip'], e)

    # the base field names for the csv
    fieldnames = ["name", "pages", "files"]

    # add all the box types
    fieldnames.extend(sorted(box_types))

    # complete the reports with 0 for box types unknown to a Site
    for box_type in box_types:
        for report in reports:
            if box_type not in report:
                report[box_type] = 0

            # some reports have an empty string
            if "" in report:
                del report[""]

    # write the csv file
    with open(path, 'w') as csvfile:
        writer = csv.DictWriter(csvfile, fieldnames=fieldnames)

        # header
        writer.writeheader()

        for report in reports:
            try:
                writer.writerow(report)

            except Exception as e:
                logging.error("Site %s - Error %s", report['name'], e)


if __name__ == '__main__':

    # docopt return a dictionary with all arguments
    # __doc__ contains package docstring
    args = docopt(__doc__, version=VERSION)

    # set logging config before anything else
    Utils.set_logging_config(args)

    logging.debug(args)

    dispatch(__doc__)<|MERGE_RESOLUTION|>--- conflicted
+++ resolved
@@ -91,11 +91,7 @@
 from utils import Utils
 from veritas.casters import cast_boolean
 from veritas.veritas import VeritasValidor
-<<<<<<< HEAD
-from wordpress import WPSite, WPConfig, WPGenerator, WPBackup, WPPluginConfigExtractor
-=======
 from wordpress import WPSite, WPConfig, WPGenerator, WPBackup, WPPluginConfigExtractor, WPThemeConfig
->>>>>>> 867d1a26
 from fan.fan_global_sitemap import FanGlobalSitemap
 
 
@@ -491,19 +487,6 @@
     # WARNING: be careful with the list order. Plugins will be reactivated after import by using list order. So if
     # there are dependencies between plugins, arrange them in the right way.
     deactivated_plugins = ['mainwp-child',
-<<<<<<< HEAD
-                           'epfl-faq',
-                           'epfl-grid',
-                           'epfl-infoscience',
-                           'epfl-infoscience-search',
-                           'epfl-map',
-                           'epfl-memento',
-                           'epfl-news',
-                           # 'epfl',
-                           'epfl-people',
-                           'epfl-scheduler',
-=======
->>>>>>> 867d1a26
                            'EPFL-Content-Filter',
                            'EPFL-Share',
                            'feedzy-rss-feeds',

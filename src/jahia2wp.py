--- conflicted
+++ resolved
@@ -307,22 +307,8 @@
     print("\n{} websites will now be updated...".format(len(rows)))
     for index, row in rows:
         print("\nIndex #{}:\n---".format(index))
-<<<<<<< HEAD
         logging.debug("%s - row %s: %s", row["wp_site_url"], index, row)
-        WPGenerator(
-            row["openshift_env"],
-            row["wp_site_url"],
-            wp_default_site_title=row["wp_default_site_title"],
-            unit_name=row["unit_name"],
-            updates_automatic=row["updates_automatic"],
-            installs_locked=row["installs_locked"],
-            theme=row["theme"],
-            theme_faculty=row["theme_faculty"],
-        ).update_plugins(only_plugin_name=plugin, force=force)
-=======
-        logging.debug("{} - row {}: {}".format(row["wp_site_url"], index, row))
         WPGenerator(row).update_plugins(only_one=plugin, force=force)
->>>>>>> 544d9d79
 
 
 if __name__ == '__main__':

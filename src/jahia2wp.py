"""All rights reserved. ECOLE POLYTECHNIQUE FEDERALE DE LAUSANNE, Switzerland, VPSI, 2017
jahia2wp: an amazing tool !

Usage:
  jahia2wp.py download              <site>                          [--debug | --quiet]
    [--username=<USERNAME> --host=<HOST> --zip-path=<ZIP_PATH> --force]
  jahia2wp.py download-many         <csv_file>                      [--debug | --quiet]
    [--output-dir=<OUTPUT_DIR>]
  jahia2wp.py unzip                 <site>                          [--debug | --quiet]
    [--username=<USERNAME> --host=<HOST> --zip-path=<ZIP_PATH> --force]
    [--output-dir=<OUTPUT_DIR>]
  jahia2wp.py parse                 <site>                          [--debug | --quiet]
    [--output-dir=<OUTPUT_DIR>] [--use-cache]
  jahia2wp.py export     <site>  <wp_site_url> <unit_name>          [--debug | --quiet]
    [--to-wordpress | --clean-wordpress]
    [--admin-password=<PASSWORD>]
    [--output-dir=<OUTPUT_DIR>]
    [--installs-locked=<BOOLEAN> --updates-automatic=<BOOLEAN>]
    [--openshift-env=<OPENSHIFT_ENV> --theme=<THEME>]
    [--use-cache]
  jahia2wp.py clean                 <wp_env> <wp_url>               [--debug | --quiet]
    [--stop-on-errors]
  jahia2wp.py clean-many            <csv_file>                      [--debug | --quiet]
  jahia2wp.py check                 <wp_env> <wp_url>               [--debug | --quiet]
  jahia2wp.py generate              <wp_env> <wp_url>               [--debug | --quiet]
    [--wp-title=<WP_TITLE> --wp-tagline=<WP_TAGLINE> --admin-password=<PASSWORD>]
    [--theme=<THEME> --theme-faculty=<THEME-FACULTY>]
    [--installs-locked=<BOOLEAN> --automatic-updates=<BOOLEAN>]
    [--extra-config=<YAML_FILE>]
  jahia2wp.py backup                <wp_env> <wp_url>               [--debug | --quiet]
  jahia2wp.py version               <wp_env> <wp_url>               [--debug | --quiet]
  jahia2wp.py admins                <wp_env> <wp_url>               [--debug | --quiet]
  jahia2wp.py generate-many         <csv_file>                      [--debug | --quiet]
  jahia2wp.py export-many           <csv_file>                      [--debug | --quiet]
    [--output-dir=<OUTPUT_DIR> --admin-password=<PASSWORD>] [--use-cache]
  jahia2wp.py backup-many           <csv_file>                      [--debug | --quiet]
  jahia2wp.py rotate-backup         <csv_file>          [--dry-run] [--debug | --quiet]
  jahia2wp.py veritas               <csv_file>                      [--debug | --quiet]
  jahia2wp.py inventory             <path>                          [--debug | --quiet]
  jahia2wp.py extract-plugin-config <wp_env> <wp_url> <output_file> [--debug | --quiet]
  jahia2wp.py list-plugins          <wp_env> <wp_url>               [--debug | --quiet]
    [--config [--plugin=<PLUGIN_NAME>]] [--extra-config=<YAML_FILE>]
  jahia2wp.py update-plugins        <wp_env> <wp_url>               [--debug | --quiet]
    [--force] [--plugin=<PLUGIN_NAME>]
  jahia2wp.py update-plugins-many   <csv_file>                      [--debug | --quiet]
    [--force] [--plugin=<PLUGIN_NAME>]
  jahia2wp.py global-report <csv_file> [--output-dir=<OUTPUT_DIR>] [--use-cache] [--debug | --quiet]

Options:
  -h --help                 Show this screen.
  -v --version              Show version.
  --debug                   Set log level to DEBUG [default: INFO]
  --quiet                   Set log level to WARNING [default: INFO]
"""
import getpass
import logging
import pickle
import subprocess

from datetime import datetime
import json

import csv
import os
import yaml
from docopt import docopt
from docopt_dispatch import dispatch
from epflldap.ldap_search import get_unit_id
from rotate_backups import RotateBackups

import settings
from crawler import JahiaCrawler
from exporter.wp_exporter import WPExporter
from parser.jahia_site import Site
from settings import VERSION, FULL_BACKUP_RETENTION_THEME, INCREMENTAL_BACKUP_RETENTION_THEME, \
    DEFAULT_THEME_NAME, DEFAULT_CONFIG_INSTALLS_LOCKED, DEFAULT_CONFIG_UPDATES_AUTOMATIC
from tracer.tracer import Tracer
from unzipper.unzip import unzip_one
from utils import Utils
from veritas.casters import cast_boolean
from veritas.veritas import VeritasValidor
from wordpress import WPSite, WPConfig, WPGenerator, WPBackup, WPPluginConfigExtractor


def _check_site(wp_env, wp_url, **kwargs):
    """ Helper function to validate wp site given arguments """
    wp_site = WPSite(wp_env, wp_url, wp_site_title=kwargs.get('wp_title'))
    wp_config = WPConfig(wp_site)
    if not wp_config.is_installed:
        raise SystemExit("No files found for {}".format(wp_site.url))
    if not wp_config.is_config_valid:
        raise SystemExit("Configuration not valid for {}".format(wp_site.url))
    return wp_config


def _check_csv(csv_file):
    """
    Check validity of CSV file containing sites information

    Arguments keywords
    csv_file -- Path to CSV file

    Return
    Instance of VeritasValidator
    """
    validator = VeritasValidor(csv_file)

    # If errors found during validation
    if not validator.validate():
        for error in validator.errors:
            logging.error(error.message)
        raise SystemExit("Invalid CSV file!")

    return validator


def _get_default_language(languages):
    """
    Return the default language

    If the site is in multiple languages, English is the default language
    """
    if "en" in languages:
        return "en"
    else:
        return languages[0]


def _set_default_language_in_first_position(default_language, languages):
    """
    Set the default language in first position.
    It is important for the Polylang plugin that the default language is
    in first position.

    :param default_language: the default language
    :param languages: the list of languages
    """
    if len(languages) > 1:
        languages.remove(default_language)
        languages.insert(0, default_language)
    return languages


def _fix_menu_location(wp_generator, languages, default_language):
    """
    Fix menu location for Polylang. After import, menus aren't displayed correctly so we need to add polylang
    config to fix this.

    :param wp_generator: WPGenerator instance used to create website.
    """
    # Recovering installed theme
    theme = wp_generator.run_wp_cli("theme list --status=active --field=name --format=csv")
    if not theme:
        raise Exception("Cannot retrieve current active theme")

    nav_menus = {theme: {}}
    # Getting menu locations
    locations = wp_generator.run_wp_cli("menu location list --format=json")
    if not locations:
        raise Exception("Cannot retrieve menu location list")

    # Getting menu list
    menu_list = wp_generator.run_wp_cli("menu list --fields=slug,locations,term_id --format=json")
    if not menu_list:
        raise Exception("Cannot get menu list")

    # Looping through menu locations
    for location in json.loads(locations):

        # To store menu's IDs for all language and current location
        menu_lang_to_id = {}

        base_menu_slug = None
        # We have location, we have to found base slug of the menus which are at this location
        for menu in json.loads(menu_list):

            if location['location'] in menu['locations']:
                base_menu_slug = menu['slug']
                break

        # If location doesn't contain any menu, we skip it
        if base_menu_slug is None:
            continue

        # We now have location (loc) and menu base slug (slug)

        # Looping through languages
        for language in languages:

            # Defining current slug name depending on language
            if language == default_language:
                menu_slug = base_menu_slug
            else:
                menu_slug = "{}-{}".format(base_menu_slug, language)

            # Value if not found
            menu_lang_to_id[language] = 0
            # Looking for menu ID for given slug
            for menu in json.loads(menu_list):
                if menu_slug == menu['slug']:
                    menu_lang_to_id[language] = menu['term_id']
                    break

        # We now have information for all menus in all languages for this location so we add infos
        nav_menus[theme][location['location']] = menu_lang_to_id

    # We update polylang config
    if not wp_generator.run_wp_cli("pll option update nav_menus '{}'".format(json.dumps(nav_menus))):
        raise Exception("Cannot update polylang option")


def _add_extra_config(extra_config_file, current_config):
    """ Adds extra configuration information to current config

    Arguments keywords:
    extra_config_file -- YAML file in which is extra config
    current_config -- dict with current configuration

    Return:
    current_config dict merge with YAML file content"""
    if not os.path.exists(extra_config_file):
        raise Exception("Extra config file not found: {}".format(extra_config_file))

    extra_config = yaml.load(open(extra_config_file, 'r'))

    return {**current_config, **extra_config}


@dispatch.on('download')
def download(site, username=None, host=None, zip_path=None, force=False, **kwargs):
    # prompt for password if username is provided
    password = None
    if username is not None:
        password = getpass.getpass(prompt="Jahia password for user '{}': ".format(username))
    crawler = JahiaCrawler(site, username=username, password=password, host=host, zip_path=zip_path, force=force)
    return crawler.download_site()


@dispatch.on('download-many')
def download_many(csv_file, output_dir=None, **kwargs):

    TRACER_FILE_NAME = "tracer_empty_jahia_zip.csv"

    if output_dir is None:
        output_dir = settings.JAHIA_ZIP_PATH

    tracer_path = os.path.join(output_dir, TRACER_FILE_NAME)

    rows = Utils.csv_filepath_to_dict(csv_file)

    # download jahia zip file for each row
    print("\nJahia  zip files will now be downloaded...")
    for index, row in enumerate(rows):
        print("\nIndex #{}:\n---".format(index))
        try:
            download(site=row['Jahia_zip'])
        except Exception:
            with open(tracer_path, 'a', newline='\n') as tracer:
                tracer.write(
                    "{}, {}\n".format(
                        '{0:%Y-%m-%d %H:%M:%S}'.format(datetime.now()),
                        row['Jahia_zip']
                    )
                )
                tracer.flush()
    logging.info("All jahia zip files downloaded !")


@dispatch.on('unzip')
def unzip(site, username=None, host=None, zip_path=None, force=False, output_dir=None, **kwargs):

    # get zip file
    zip_file = download(site, username, host, zip_path, force)

    if output_dir is None:
        output_dir = settings.JAHIA_DATA_PATH

    try:
        return unzip_one(output_dir, site, zip_file)

    except Exception as err:
        logging.error("%s - unzip - Could not unzip file - Exception: %s", site, err)
        raise err


@dispatch.on('parse')
def parse(site, output_dir=None, use_cache=False, **kwargs):
    """
    Parse the give site.
    """
    try:
        # create subdir in output_dir
        site_dir = unzip(site, output_dir=output_dir)

        # where to cache our parsing
        pickle_file = os.path.join(site_dir, 'parsed_%s.pkl' % site)

        # when using-cache: check if already parsed
        pickle_site = False
        if use_cache:
            if os.path.exists(pickle_file):
                with open(pickle_file, 'rb') as pickle_content:
                    pickle_site = pickle.load(pickle_content)
                    logging.info("Loaded parsed site from %s" % pickle_file)

        logging.info("Parsing Jahia xml files from %s...", site_dir)
        if pickle_site:
            site = pickle_site
        else:
            site = Site(site_dir, site)

        print(site.report)

        # always save the parsed data on disk, so we can use the
        # cache later if we want
        with open(pickle_file, 'wb') as output:
            logging.info("Parsed site saved into %s" % pickle_file)
            pickle.dump(site, output, pickle.HIGHEST_PROTOCOL)

        # log success
        logging.info("Site %s successfully parsed" % site)
        Tracer.write_row(site=site.name, step="parse", status="OK")

        return site

    except Exception as err:
        logging.error("%s - parse - Exception: %s", site, err)
        raise err


@dispatch.on('export')
def export(site, wp_site_url, unit_name, to_wordpress=False, clean_wordpress=False, admin_password=None,
           output_dir=None, theme=None, installs_locked=False, updates_automatic=False, openshift_env=None,
           use_cache=None, **kwargs):
    """
    Export the jahia content into a WordPress site.

    :param site: the name of the WordPress site
    :param wp_site_url: URL of WordPress site
    :param unit_name: unit name of the WordPress site
    :param to_wordpress: to migrate data
    :param clean_wordpress: to clean data
    :param admin_password: an admin password
    :param output_dir: directory where the jahia zip file will be unzipped
    :param theme: WordPress theme used for the WordPress site
    :param installs_locked: boolean
    :param updates_automatic: boolean
    :param openshift_env: openshift_env environment (prod, int, gcharmier ...)
    """

    # Download, Unzip the jahia zip and parse the xml data
    site = parse(site=site, use_cache=use_cache)

    # Define the default language
    default_language = _get_default_language(site.languages)

    # For polylang plugin, we need position default lang in first position
    languages = _set_default_language_in_first_position(default_language, site.languages)

    if not site.acronym[default_language]:
        wp_site_title = "No-wp-site-title-in-{}".format(default_language)
    else:
        wp_site_title = site.acronym[default_language]

    if not site.theme[default_language] or site.theme[default_language] == "epfl":
        theme_faculty = ""
    else:
        theme_faculty = site.theme[default_language]

    info = {
        # information from parser
        'langs': ",".join(languages),
        'wp_site_title': wp_site_title,
        'wp_tagline': site.title[default_language],
        'theme_faculty': theme_faculty,
        'unit_name': unit_name,

        # information from source of truth
        'openshift_env': openshift_env,
        'wp_site_url': wp_site_url,
        'theme': theme,
        'updates_automatic': updates_automatic,
        'installs_locked': installs_locked,

        # determined information
        'unit_id': get_unit_id(unit_name),
    }

    # Generate a WordPress site
    wp_generator = WPGenerator(info, admin_password)
    wp_generator.generate()

    wp_generator.install_basic_auth_plugin()

    if settings.ACTIVE_DUAL_AUTH:
        wp_generator.active_dual_auth()

    wp_exporter = WPExporter(
        site,
        wp_generator,
        output_dir
    )

    if to_wordpress:
        logging.info("Exporting %s to WordPress...", site.name)

<<<<<<< HEAD
        try:
            wp_exporter.import_all_data_to_wordpress()
            _fix_menu_location(wp_generator, languages, default_language)
        except (Exception, subprocess.CalledProcessError) as e:
            Tracer.write_row(site=site.name, step=e, status="KO")
            if not settings.DEBUG:
                wp_generator.clean()

        logging.info("Site %s successfully exported to WordPress", site.name)
=======
        if wp_generator.get_number_of_pages() == 0:
            wp_exporter.import_all_data_to_wordpress()
            _fix_menu_location(wp_generator, languages, default_language)
            logging.info("Site %s successfully exported to WordPress", site.name)
        else:
            logging.info("Site %s already exported to WordPress", site.name)
>>>>>>> d9463ec2
        Tracer.write_row(site=site.name, step="export", status="OK")

    if clean_wordpress:
        logging.info("Cleaning WordPress for %s...", site.name)
        wp_exporter.delete_all_content()
        logging.info("Data of WordPress site %s successfully deleted", site.name)

    wp_generator.uninstall_basic_auth_plugin()

    return wp_exporter


@dispatch.on('export-many')
def export_many(csv_file, output_dir=None, admin_password=None, use_cache=None, **kwargs):

    rows = Utils.csv_filepath_to_dict(csv_file)

    # create a new WP site for each row
    print("\n{} websites will now be generated...".format(len(rows)))
    for index, row in enumerate(rows):

        print("\nIndex #{}:\n---".format(index))
        # CSV file is utf-8 so we encode correctly the string to avoid errors during logging.debug display
        row_bytes = repr(row).encode('utf-8')
        logging.debug("%s - row %s: %s", row["wp_site_url"], index, row_bytes)

        try:
            export(
                site=row['Jahia_zip'],
                wp_site_url=row['wp_site_url'],
                unit_name=row['unit_name'],
                to_wordpress=True,
                clean_wordpress=False,
                output_dir=output_dir,
                theme=row['theme'],
                installs_locked=row['installs_locked'],
                updates_automatic=row['updates_automatic'],
                wp_env=row['openshift_env'],
                admin_password=admin_password,
                use_cache=use_cache
            )
        except (Exception, subprocess.CalledProcessError) as e:
            Tracer.write_row(site=row['Jahia_zip'], step=e, status="KO")


@dispatch.on('check')
def check(wp_env, wp_url, **kwargs):
    wp_config = _check_site(wp_env, wp_url, **kwargs)
    # run a few more tests
    if not wp_config.is_install_valid:
        raise SystemExit("Could not login or use site at {}".format(wp_config.wp_site.url))
    # success case
    print("WordPress site valid and accessible at {}".format(wp_config.wp_site.url))


@dispatch.on('clean')
def clean(wp_env, wp_url, stop_on_errors=False, **kwargs):
    # when forced, do not check the status of the config -> just remove everything possible
    if stop_on_errors:
        _check_site(wp_env, wp_url, **kwargs)
    # config found: proceed with cleaning
    # FIXME: Il faut faire un clean qui n'a pas besoin de unit_name
    wp_generator = WPGenerator({'openshift_env': wp_env, 'wp_site_url': wp_url})
    if wp_generator.clean():
        print("Successfully cleaned WordPress site {}".format(wp_generator.wp_site.url))


@dispatch.on('clean-many')
def clean_many(csv_file, **kwargs):

    rows = Utils.csv_filepath_to_dict(csv_file)

    # clean WP site for each row
    print("\n{} websites will now be cleaned...".format(len(rows)))
    for index, row in enumerate(rows):

        print("\nIndex #{}:\n---".format(index))
        # CSV file is utf-8 so we encode correctly the string to avoid errors during logging.debug display
        row_bytes = repr(row).encode('utf-8')
        logging.debug("%s - row %s: %s", row["wp_site_url"], index, row_bytes)

        clean(row['openshift_env'], row['wp_site_url'])


@dispatch.on('generate')
def generate(wp_env, wp_url,
             wp_title=None, wp_tagline=None, admin_password=None,
             theme=None, theme_faculty=None,
             installs_locked=None, updates_automatic=None,
             extra_config=None, **kwargs):
    """
    This command may need more params if reference to them are done in YAML file. In this case, you'll see an
    error explaining which params are needed and how they can be added to command line
    """

    # if nothing is specified we want a locked install
    if installs_locked is None:
        installs_locked = DEFAULT_CONFIG_INSTALLS_LOCKED
    else:
        installs_locked = cast_boolean(installs_locked)

    # if nothing is specified we want automatic updates
    if updates_automatic is None:
        updates_automatic = DEFAULT_CONFIG_UPDATES_AUTOMATIC
    else:
        updates_automatic = cast_boolean(updates_automatic)

    # FIXME: When we will use 'unit_id' from CSV file, add parameter here OR dynamically get it from AD
    all_params = {'openshift_env': wp_env,
                  'wp_site_url': wp_url,
                  'theme': theme or DEFAULT_THEME_NAME,
                  'installs_locked': installs_locked,
                  'updates_automatic': updates_automatic}

    # Adding parameters if given
    if theme_faculty is not None:
        all_params['theme_faculty'] = theme_faculty

    if wp_title is not None:
        all_params['wp_site_title'] = wp_title

    if wp_tagline is not None:
        all_params['wp_tagline'] = wp_tagline

    # if we have extra configuration to load,
    if extra_config is not None:
        all_params = _add_extra_config(extra_config, all_params)

    wp_generator = WPGenerator(all_params, admin_password=admin_password)

    if not wp_generator.generate():
        raise Exception("Generation failed. More info above")

    print("Successfully created new WordPress site at {}".format(wp_generator.wp_site.url))


@dispatch.on('backup')
def backup(wp_env, wp_url, **kwargs):
    wp_backup = WPBackup(wp_env, wp_url)
    if not wp_backup.backup():
        raise SystemExit("Backup failed. More info above")

    print("Successfull {} backup for {}".format(
        wp_backup.backup_pattern, wp_backup.wp_site.url))


@dispatch.on('version')
def version(wp_env, wp_url, **kwargs):
    wp_config = _check_site(wp_env, wp_url, **kwargs)
    # success case
    print(wp_config.wp_version)


@dispatch.on('admins')
def admins(wp_env, wp_url, **kwargs):
    wp_config = _check_site(wp_env, wp_url, **kwargs)
    # success case
    for admin in wp_config.admins:
        print(admin)


@dispatch.on('generate-many')
def generate_many(csv_file, **kwargs):

    # CSV file validation
    validator = _check_csv(csv_file)

    # create a new WP site for each row
    print("\n{} websites will now be generated...".format(len(validator.rows)))
    for index, row in enumerate(validator.rows):
        print("\nIndex #{}:\n---".format(index))
        # CSV file is utf-8 so we encode correctly the string to avoid errors during logging.debug display
        row_bytes = repr(row).encode('utf-8')
        logging.debug("%s - row %s: %s", row["wp_site_url"], index, row_bytes)
        WPGenerator(row).generate()


@dispatch.on('backup-many')
def backup_many(csv_file, **kwargs):

    # CSV file validation
    validator = _check_csv(csv_file)

    # create a new WP site backup for each row
    print("\n{} websites will now be backuped...".format(len(validator.rows)))
    for index, row in enumerate(validator.rows):
        logging.debug("%s - row %s: %s", row["wp_site_url"], index, row)
        WPBackup(
            row["openshift_env"],
            row["wp_site_url"]
        ).backup()


@dispatch.on('rotate-backup')
def rotate_backup(csv_file, dry_run=False, **kwargs):

    # CSV file validation
    validator = _check_csv(csv_file)

    for index, row in enumerate(validator.rows):
        path = WPBackup(row["openshift_env"], row["wp_site_url"]).path
        # rotate full backups first
        for pattern in ["*full.sql", "*full.tar"]:
            RotateBackups(
                FULL_BACKUP_RETENTION_THEME,
                dry_run=dry_run,
                include_list=[pattern]
            ).rotate_backups(path)
        # rotate incremental backups
        for pattern in ["*.list", "*inc.sql", "*inc.tar"]:
            RotateBackups(
                INCREMENTAL_BACKUP_RETENTION_THEME,
                dry_run=dry_run,
                include_list=[pattern]
            ).rotate_backups(path)


@dispatch.on('inventory')
def inventory(path, **kwargs):
    logging.info("Building inventory...")
    print(";".join(['path', 'valid', 'url', 'version', 'db_name', 'db_user', 'admins']))
    for site_details in WPConfig.inventory(path):
        print(";".join([
            site_details.path,
            site_details.valid,
            site_details.url,
            site_details.version,
            site_details.db_name,
            site_details.db_user,
            site_details.admins
        ]))
    logging.info("Inventory made for %s", path)


@dispatch.on('veritas')
def veritas(csv_file, **kwargs):
    validator = VeritasValidor(csv_file)

    if not validator.validate():
        validator.print_errors()
    else:
        print("CSV file validated!")


@dispatch.on('extract-plugin-config')
def extract_plugin_config(wp_env, wp_url, output_file, **kwargs):

    ext = WPPluginConfigExtractor(wp_env, wp_url)

    ext.extract_config(output_file)


@dispatch.on('list-plugins')
def list_plugins(wp_env, wp_url, config=False, plugin=None, extra_config=None, **kwargs):
    """
    This command may need more params if reference to them are done in YAML file. In this case, you'll see an
    error explaining which params are needed and how they can be added to command line
    """

    # FIXME: When we will use 'unit_id' from CSV file, add parameter here OR dynamically get it from AD
    all_params = {'openshift_env': wp_env,
                  'wp_site_url': wp_url}

    # if we have extra configuration to load,
    if extra_config is not None:
        all_params = _add_extra_config(extra_config, all_params)

    print(WPGenerator(all_params).list_plugins(config, plugin))


@dispatch.on('update-plugins')
def update_plugins(wp_env, wp_url, plugin=None, force=False, **kwargs):

    _check_site(wp_env, wp_url, **kwargs)

    wp_generator = WPGenerator({'openshift_env': wp_env,
                                'wp_site_url': wp_url})

    wp_generator.update_plugins(only_one=plugin, force=force)

    print("Successfully updated WordPress plugin list at {}".format(wp_generator.wp_site.url))


@dispatch.on('update-plugins-many')
def update_plugins_many(csv_file, plugin=None, force=False, **kwargs):

    # CSV file validation
    validator = _check_csv(csv_file)

    # Update WP site plugins for each row
    print("\n{} websites will now be updated...".format(len(validator.rows)))
    for index, row in enumerate(validator.rows):
        print("\nIndex #{}:\n---".format(index))
        logging.debug("%s - row %s: %s", row["wp_site_url"], index, row)
        WPGenerator(row).update_plugins(only_one=plugin, force=force)


@dispatch.on('global-report')
def global_report(csv_file, output_dir=None, use_cache=False, **kwargs):

    "Generate a global report with stats like the number of pages, files and boxes"
    path = os.path.join(output_dir, "global-report.csv")

    logging.info("Generating global report at %s" % path)

    rows = Utils.csv_filepath_to_dict(csv_file)

    sites = []

    for index, row in enumerate(rows):
        try:
            sites.append(parse(site=row['Jahia_zip'], use_cache=use_cache))
        except Exception as e:
            logging.error("Site %s - Error %s", row['Jahia_zip'], e)

    # retrieve all the box types
    box_types = set()

    for site in sites:
        for key in site.num_boxes.keys():
            if key:
                box_types.add(key)

    # the base field names for the csv
    fieldnames = ["name", "pages", "files"]

    # add all the box types
    fieldnames.extend(sorted(box_types))

    # write the csv file
    with open(path, 'w') as csvfile:
        writer = csv.DictWriter(csvfile, fieldnames=fieldnames)

        # header
        writer.writeheader()

        # content
        for site in sites:
            writer.writerow(site.get_report_info(box_types))


if __name__ == '__main__':

    # docopt return a dictionary with all arguments
    # __doc__ contains package docstring
    args = docopt(__doc__, version=VERSION)

    # set logging config before anything else
    Utils.set_logging_config(args)

    logging.debug(args)

    dispatch(__doc__)<|MERGE_RESOLUTION|>--- conflicted
+++ resolved
@@ -403,25 +403,18 @@
 
     if to_wordpress:
         logging.info("Exporting %s to WordPress...", site.name)
-
-<<<<<<< HEAD
         try:
-            wp_exporter.import_all_data_to_wordpress()
-            _fix_menu_location(wp_generator, languages, default_language)
+            if wp_generator.get_number_of_pages() == 0:
+                wp_exporter.import_all_data_to_wordpress()
+                _fix_menu_location(wp_generator, languages, default_language)
+                logging.info("Site %s successfully exported to WordPress", site.name)
+            else:
+                logging.info("Site %s already exported to WordPress", site.name)
         except (Exception, subprocess.CalledProcessError) as e:
             Tracer.write_row(site=site.name, step=e, status="KO")
             if not settings.DEBUG:
                 wp_generator.clean()
 
-        logging.info("Site %s successfully exported to WordPress", site.name)
-=======
-        if wp_generator.get_number_of_pages() == 0:
-            wp_exporter.import_all_data_to_wordpress()
-            _fix_menu_location(wp_generator, languages, default_language)
-            logging.info("Site %s successfully exported to WordPress", site.name)
-        else:
-            logging.info("Site %s already exported to WordPress", site.name)
->>>>>>> d9463ec2
         Tracer.write_row(site=site.name, step="export", status="OK")
 
     if clean_wordpress:

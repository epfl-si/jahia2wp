--- conflicted
+++ resolved
@@ -56,14 +56,10 @@
 import getpass
 import logging
 import pickle
-<<<<<<< HEAD
 import random
 import string
-import csv
 import codecs
-=======
 import subprocess
->>>>>>> 9b6a79c9
 
 from datetime import datetime
 import json

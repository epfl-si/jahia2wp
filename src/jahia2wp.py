"""All rights reserved. ECOLE POLYTECHNIQUE FEDERALE DE LAUSANNE, Switzerland, VPSI, 2017
jahia2wp: an amazing tool !

Usage:
  jahia2wp.py download              <site>                          [--debug | --quiet]
    [--username=<USERNAME> --host=<HOST> --zip-path=<ZIP_PATH> --force]
  jahia2wp.py download-many         <csv_file>                      [--debug | --quiet]
    [--output-dir=<OUTPUT_DIR>]
  jahia2wp.py unzip                 <site>                          [--debug | --quiet]
    [--username=<USERNAME> --host=<HOST> --zip-path=<ZIP_PATH> --force]
    [--output-dir=<OUTPUT_DIR>]
  jahia2wp.py parse                 <site>                          [--debug | --quiet]
    [--output-dir=<OUTPUT_DIR>] [--use-cache]
  jahia2wp.py export     <site>  <wp_site_url> <unit_name>          [--debug | --quiet]
    [--to-wordpress | --clean-wordpress]
    [--admin-password=<PASSWORD>]
    [--output-dir=<OUTPUT_DIR>]
    [--installs-locked=<BOOLEAN> --updates-automatic=<BOOLEAN>]
    [--openshift-env=<OPENSHIFT_ENV> --theme=<THEME>]
    [--use-cache]
  jahia2wp.py clean                 <wp_env> <wp_url>               [--debug | --quiet]
    [--stop-on-errors]
  jahia2wp.py clean-many            <csv_file>                      [--debug | --quiet] 
  jahia2wp.py check                 <wp_env> <wp_url>               [--debug | --quiet]
  jahia2wp.py generate              <wp_env> <wp_url>               [--debug | --quiet]
    [--wp-title=<WP_TITLE> --wp-tagline=<WP_TAGLINE> --admin-password=<PASSWORD>]
    [--theme=<THEME> --theme-faculty=<THEME-FACULTY>]
    [--installs-locked=<BOOLEAN> --automatic-updates=<BOOLEAN>]
    [--extra-config=<YAML_FILE>]
  jahia2wp.py backup                <wp_env> <wp_url>               [--debug | --quiet]
  jahia2wp.py version               <wp_env> <wp_url>               [--debug | --quiet]
  jahia2wp.py admins                <wp_env> <wp_url>               [--debug | --quiet]
  jahia2wp.py generate-many         <csv_file>                      [--debug | --quiet]
  jahia2wp.py export-many           <csv_file>                      [--debug | --quiet]
    [--output-dir=<OUTPUT_DIR> --admin-password=<PASSWORD>] [--use-cache]
  jahia2wp.py backup-many           <csv_file>                      [--debug | --quiet]
  jahia2wp.py rotate-backup         <csv_file>          [--dry-run] [--debug | --quiet]
  jahia2wp.py veritas               <csv_file>                      [--debug | --quiet]
  jahia2wp.py inventory             <path>                          [--debug | --quiet]
  jahia2wp.py extract-plugin-config <wp_env> <wp_url> <output_file> [--debug | --quiet]
  jahia2wp.py list-plugins          <wp_env> <wp_url>               [--debug | --quiet]
    [--config [--plugin=<PLUGIN_NAME>]] [--extra-config=<YAML_FILE>]
  jahia2wp.py update-plugins        <wp_env> <wp_url>               [--debug | --quiet]
    [--force] [--plugin=<PLUGIN_NAME>]
  jahia2wp.py update-plugins-many   <csv_file>                      [--debug | --quiet]
    [--force] [--plugin=<PLUGIN_NAME>]
  jahia2wp.py global-report <csv_file> [--output-dir=<OUTPUT_DIR>] [--use-cache] [--debug | --quiet]

Options:
  -h --help                 Show this screen.
  -v --version              Show version.
  --debug                   Set log level to DEBUG [default: INFO]
  --quiet                   Set log level to WARNING [default: INFO]
"""
import getpass
import logging
import pickle

from datetime import datetime
import json

import csv
import os
import yaml
from docopt import docopt
from docopt_dispatch import dispatch
from epflldap.ldap_search import get_unit_id
from rotate_backups import RotateBackups

import settings
from crawler import JahiaCrawler
from exporter.wp_exporter import WPExporter
from parser.jahia_site import Site
from settings import VERSION, FULL_BACKUP_RETENTION_THEME, INCREMENTAL_BACKUP_RETENTION_THEME, \
    DEFAULT_THEME_NAME, DEFAULT_CONFIG_INSTALLS_LOCKED, DEFAULT_CONFIG_UPDATES_AUTOMATIC
from unzipper.unzip import unzip_one
from utils import Utils
from veritas.casters import cast_boolean
from veritas.veritas import VeritasValidor
from wordpress import WPSite, WPConfig, WPGenerator, WPBackup, WPPluginConfigExtractor


def _check_site(wp_env, wp_url, **kwargs):
    """ Helper function to validate wp site given arguments """
    wp_site = WPSite(wp_env, wp_url, wp_site_title=kwargs.get('wp_title'))
    wp_config = WPConfig(wp_site)
    if not wp_config.is_installed:
        raise SystemExit("No files found for {}".format(wp_site.url))
    if not wp_config.is_config_valid:
        raise SystemExit("Configuration not valid for {}".format(wp_site.url))
    return wp_config


def _check_csv(csv_file):
    """
    Check validity of CSV file containing sites information

    Arguments keywords
    csv_file -- Path to CSV file

    Return
    Instance of VeritasValidator
    """
    validator = VeritasValidor(csv_file)

    # If errors found during validation
    if not validator.validate():
        for error in validator.errors:
            logging.error(error.message)
        raise SystemExit("Invalid CSV file!")

    return validator


def _get_default_language(languages):
    """
    Return the default language

    If the site is in multiple languages, English is the default language
    """
    if "en" in languages:
        return "en"
    else:
        return languages[0]


def _set_default_language_in_first_position(default_language, languages):
    """
    Set the default language in first position.
    It is important for the Polylang plugin that the default language is
    in first position.

    :param default_language: the default language
    :param languages: the list of languages
    """
    if len(languages) > 1:
        languages.remove(default_language)
        languages.insert(0, default_language)
    return languages


def _fix_menu_location(wp_generator, languages, default_language):
    """
    Fix menu location for Polylang. After import, menus aren't displayed correctly so we need to add polylang
    config to fix this.

    :param wp_generator: WPGenerator instance used to create website.
    """
    # Recovering installed theme
    theme = wp_generator.run_wp_cli("theme list --status=active --field=name --format=csv")
    if not theme:
        raise SystemExit("Cannot retrieve current active theme")

    nav_menus = {theme: {}}
    # Getting menu locations
    locations = wp_generator.run_wp_cli("menu location list --format=json")
    if not locations:
        raise SystemExit("Cannot retrieve menu location list")

    # Getting menu list
    menu_list = wp_generator.run_wp_cli("menu list --fields=slug,locations,term_id --format=json")
    if not menu_list:
        raise SystemExit("Cannot get menu list")

    # Looping through menu locations
    for location in json.loads(locations):

        # To store menu's IDs for all language and current location
        menu_lang_to_id = {}

        base_menu_slug = None
        # We have location, we have to found base slug of the menus which are at this location
        for menu in json.loads(menu_list):

            if location['location'] in menu['locations']:
                base_menu_slug = menu['slug']
                break

        # If location doesn't contain any menu, we skip it
        if base_menu_slug is None:
            continue

        # We now have location (loc) and menu base slug (slug)

        # Looping through languages
        for language in languages:

            # Defining current slug name depending on language
            if language == default_language:
                menu_slug = base_menu_slug
            else:
                menu_slug = "{}-{}".format(base_menu_slug, language)

            # Value if not found
            menu_lang_to_id[language] = 0
            # Looking for menu ID for given slug
            for menu in json.loads(menu_list):
                if menu_slug == menu['slug']:
                    menu_lang_to_id[language] = menu['term_id']
                    break

        # We now have information for all menus in all languages for this location so we add infos
        nav_menus[theme][location['location']] = menu_lang_to_id

    # We update polylang config
    if not wp_generator.run_wp_cli("pll option update nav_menus '{}'".format(json.dumps(nav_menus))):
        raise SystemExit("Cannot update polylang option")


def _add_extra_config(extra_config_file, current_config):
    """ Adds extra configuration information to current config

    Arguments keywords:
    extra_config_file -- YAML file in which is extra config
    current_config -- dict with current configuration

    Return:
    current_config dict merge with YAML file content"""
    if not os.path.exists(extra_config_file):
        raise SystemExit("Extra config file not found: {}".format(extra_config_file))

    extra_config = yaml.load(open(extra_config_file, 'r'))

    return {**current_config, **extra_config}


@dispatch.on('download')
def download(site, username=None, host=None, zip_path=None, force=False, **kwargs):
    # prompt for password if username is provided
    password = None
    if username is not None:
        password = getpass.getpass(prompt="Jahia password for user '{}': ".format(username))
    crawler = JahiaCrawler(site, username=username, password=password, host=host, zip_path=zip_path, force=force)
    return crawler.download_site()


@dispatch.on('download-many')
def download_many(csv_file, output_dir=None, **kwargs):

    TRACER_FILE_NAME = "tracer_empty_jahia_zip.csv"

    if output_dir is None:
        output_dir = settings.JAHIA_ZIP_PATH

    tracer_path = os.path.join(output_dir, TRACER_FILE_NAME)

    rows = Utils.csv_filepath_to_dict(csv_file)

    # download jahia zip file for each row
    print("\nJahia  zip files will now be downloaded...")
    for index, row in enumerate(rows):
        print("\nIndex #{}:\n---".format(index))
        try:
            download(site=row['Jahia_zip'])
        except Exception:
            with open(tracer_path, 'a', newline='\n') as tracer:
                tracer.write(
                    "{}, {}\n".format(
                        '{0:%Y-%m-%d %H:%M:%S}'.format(datetime.now()),
                        row['Jahia_zip']
                    )
                )
                tracer.flush()
    logging.info("All jahia zip files downloaded !")


@dispatch.on('unzip')
def unzip(site, username=None, host=None, zip_path=None, force=False, output_dir=None, **kwargs):

    # get zip file
    zip_file = download(site, username, host, zip_path, force)

    if output_dir is None:
        output_dir = settings.JAHIA_DATA_PATH

    try:
        return unzip_one(output_dir, site, zip_file)

    except Exception as err:
        logging.error("%s - unzip - Could not unzip file - Exception: %s", site, err)


@dispatch.on('parse')
def parse(site, output_dir=None, use_cache=False, **kwargs):
    """
    Parse the give site.
    """
    try:
        # create subdir in output_dir
        site_dir = unzip(site, output_dir=output_dir)

        # where to cache our parsing
        pickle_file = os.path.join(site_dir, 'parsed_%s.pkl' % site)

        # when using-cache: check if already parsed
        pickle_site = False
        if use_cache:
            if os.path.exists(pickle_file):
                with open(pickle_file, 'rb') as pickle_content:
                    pickle_site = pickle.load(pickle_content)
                    logging.info("Loaded parsed site from %s" % pickle_file)

        logging.info("Parsing Jahia xml files from %s...", site_dir)
        if pickle_site:
            site = pickle_site
        else:
            site = Site(site_dir, site)

        print(site.report)

        # always save the parsed data on disk, so we can use the
        # cache later if we want
        with open(pickle_file, 'wb') as output:
            logging.info("Parsed site saved into %s" % pickle_file)
            pickle.dump(site, output, pickle.HIGHEST_PROTOCOL)

        # log success
        logging.info("Site %s successfully parsed" % site)

        return site

    except Exception as err:
        logging.error("%s - parse - Exception: %s", site, err)
        raise err


@dispatch.on('export')
def export(site, wp_site_url, unit_name, to_wordpress=False, clean_wordpress=False, admin_password=None,
           output_dir=None, theme=None, installs_locked=False, updates_automatic=False, openshift_env=None,
           use_cache=None, **kwargs):
    """
    Export the jahia content into a WordPress site.

    :param site: the name of the WordPress site
    :param wp_site_url: URL of WordPress site
    :param unit_name: unit name of the WordPress site
    :param to_wordpress: to migrate data
    :param clean_wordpress: to clean data
    :param admin_password: an admin password
    :param output_dir: directory where the jahia zip file will be unzipped
    :param theme: WordPress theme used for the WordPress site
    :param installs_locked: boolean
    :param updates_automatic: boolean
    :param openshift_env: openshift_env environment (prod, int, gcharmier ...)
    """

    # Download, Unzip the jahia zip and parse the xml data
    site = parse(site=site, use_cache=use_cache)

    # Define the default language
    default_language = _get_default_language(site.languages)

    # For polylang plugin, we need position default lang in first position
    languages = _set_default_language_in_first_position(default_language, site.languages)

    if not site.acronym[default_language]:
        wp_site_title = "No-wp-site-title-in-{}".format(default_language)
    else:
        wp_site_title = site.acronym[default_language]

    if not site.theme[default_language] or site.theme[default_language] == "epfl":
        theme_faculty = ""
    else:
        theme_faculty = site.theme[default_language]

<<<<<<< HEAD

=======
>>>>>>> 39de1c5b
    info = {
        # information from parser
        'langs': ",".join(languages),
        'wp_site_title': wp_site_title,
        'wp_tagline': site.title[default_language],
        'theme_faculty': theme_faculty,
        'unit_name': unit_name,

        # information from source of truth
        'openshift_env': openshift_env,
        'wp_site_url': wp_site_url,
        'theme': theme,
        'updates_automatic': updates_automatic,
        'installs_locked': installs_locked,

        # determined information
        'unit_id': get_unit_id(unit_name),
    }

    # Generate a WordPress site
    wp_generator = WPGenerator(info, admin_password)
    wp_generator.generate()

    wp_generator.install_basic_auth_plugin()

    if settings.ACTIVE_DUAL_AUTH:
        wp_generator.active_dual_auth()

    wp_exporter = WPExporter(
        site,
        wp_generator,
        output_dir
    )

    if to_wordpress:
        logging.info("Exporting %s to WordPress...", site.name)
        wp_exporter.import_all_data_to_wordpress()
        _fix_menu_location(wp_generator, languages, default_language)
        logging.info("Site %s successfully exported to WordPress", site.name)

    if clean_wordpress:
        logging.info("Cleaning WordPress for %s...", site.name)
        wp_exporter.delete_all_content()
        logging.info("Data of WordPress site %s successfully deleted", site.name)

    wp_generator.uninstall_basic_auth_plugin()

    return wp_exporter


@dispatch.on('export-many')
def export_many(csv_file, output_dir=None, admin_password=None, use_cache=None, **kwargs):

    rows = Utils.csv_filepath_to_dict(csv_file)

    # create a new WP site for each row
    print("\n{} websites will now be generated...".format(len(rows)))
    for index, row in enumerate(rows):

        print("\nIndex #{}:\n---".format(index))
        # CSV file is utf-8 so we encode correctly the string to avoid errors during logging.debug display
        row_bytes = repr(row).encode('utf-8')
        logging.debug("%s - row %s: %s", row["wp_site_url"], index, row_bytes)

        export(
            site=row['Jahia_zip'],
            wp_site_url=row['wp_site_url'],
            unit_name=row['unit_name'],
            to_wordpress=True,
            clean_wordpress=False,
            output_dir=output_dir,
            theme=row['theme'],
            installs_locked=row['installs_locked'],
            updates_automatic=row['updates_automatic'],
            wp_env=row['openshift_env'],
            admin_password=admin_password,
            use_cache=use_cache
        )


@dispatch.on('check')
def check(wp_env, wp_url, **kwargs):
    wp_config = _check_site(wp_env, wp_url, **kwargs)
    # run a few more tests
    if not wp_config.is_install_valid:
        raise SystemExit("Could not login or use site at {}".format(wp_config.wp_site.url))
    # success case
    print("WordPress site valid and accessible at {}".format(wp_config.wp_site.url))


@dispatch.on('clean')
def clean(wp_env, wp_url, stop_on_errors=False, **kwargs):
    # when forced, do not check the status of the config -> just remove everything possible
    if stop_on_errors:
        _check_site(wp_env, wp_url, **kwargs)
    # config found: proceed with cleaning
    # FIXME: Il faut faire un clean qui n'a pas besoin de unit_name
    wp_generator = WPGenerator({'openshift_env': wp_env, 'wp_site_url': wp_url})
    if wp_generator.clean():
        print("Successfully cleaned WordPress site {}".format(wp_generator.wp_site.url))


@dispatch.on('clean-many')
def clean_many(csv_file, **kwargs):

    rows = Utils.csv_filepath_to_dict(csv_file)

    # clean WP site for each row
    print("\n{} websites will now be cleaned...".format(len(rows)))
    for index, row in enumerate(rows):

        print("\nIndex #{}:\n---".format(index))
        # CSV file is utf-8 so we encode correctly the string to avoid errors during logging.debug display
        row_bytes = repr(row).encode('utf-8')
        logging.debug("%s - row %s: %s", row["wp_site_url"], index, row_bytes)

        clean(row['openshift_env'],row['wp_site_url'])


@dispatch.on('generate')
def generate(wp_env, wp_url,
             wp_title=None, wp_tagline=None, admin_password=None,
             theme=None, theme_faculty=None,
             installs_locked=None, updates_automatic=None,
             extra_config=None, **kwargs):
    """
    This command may need more params if reference to them are done in YAML file. In this case, you'll see an
    error explaining which params are needed and how they can be added to command line
    """

    # if nothing is specified we want a locked install
    if installs_locked is None:
        installs_locked = DEFAULT_CONFIG_INSTALLS_LOCKED
    else:
        installs_locked = cast_boolean(installs_locked)

    # if nothing is specified we want automatic updates
    if updates_automatic is None:
        updates_automatic = DEFAULT_CONFIG_UPDATES_AUTOMATIC
    else:
        updates_automatic = cast_boolean(updates_automatic)

    # FIXME: When we will use 'unit_id' from CSV file, add parameter here OR dynamically get it from AD
    all_params = {'openshift_env': wp_env,
                  'wp_site_url': wp_url,
                  'theme': theme or DEFAULT_THEME_NAME,
                  'installs_locked': installs_locked,
                  'updates_automatic': updates_automatic}

    # Adding parameters if given
    if theme_faculty is not None:
        all_params['theme_faculty'] = theme_faculty

    if wp_title is not None:
        all_params['wp_site_title'] = wp_title

    if wp_tagline is not None:
        all_params['wp_tagline'] = wp_tagline

    # if we have extra configuration to load,
    if extra_config is not None:
        all_params = _add_extra_config(extra_config, all_params)

    wp_generator = WPGenerator(all_params, admin_password=admin_password)

    if not wp_generator.generate():
        raise SystemExit("Generation failed. More info above")

    print("Successfully created new WordPress site at {}".format(wp_generator.wp_site.url))


@dispatch.on('backup')
def backup(wp_env, wp_url, **kwargs):
    wp_backup = WPBackup(wp_env, wp_url)
    if not wp_backup.backup():
        raise SystemExit("Backup failed. More info above")

    print("Successfull {} backup for {}".format(
        wp_backup.backup_pattern, wp_backup.wp_site.url))


@dispatch.on('version')
def version(wp_env, wp_url, **kwargs):
    wp_config = _check_site(wp_env, wp_url, **kwargs)
    # success case
    print(wp_config.wp_version)


@dispatch.on('admins')
def admins(wp_env, wp_url, **kwargs):
    wp_config = _check_site(wp_env, wp_url, **kwargs)
    # success case
    for admin in wp_config.admins:
        print(admin)


@dispatch.on('generate-many')
def generate_many(csv_file, **kwargs):

    # CSV file validation
    validator = _check_csv(csv_file)

    # create a new WP site for each row
    print("\n{} websites will now be generated...".format(len(validator.rows)))
    for index, row in enumerate(validator.rows):
        print("\nIndex #{}:\n---".format(index))
        # CSV file is utf-8 so we encode correctly the string to avoid errors during logging.debug display
        row_bytes = repr(row).encode('utf-8')
        logging.debug("%s - row %s: %s", row["wp_site_url"], index, row_bytes)
        WPGenerator(row).generate()


@dispatch.on('backup-many')
def backup_many(csv_file, **kwargs):

    # CSV file validation
    validator = _check_csv(csv_file)

    # create a new WP site backup for each row
    print("\n{} websites will now be backuped...".format(len(validator.rows)))
    for index, row in enumerate(validator.rows):
        logging.debug("%s - row %s: %s", row["wp_site_url"], index, row)
        WPBackup(
            row["openshift_env"],
            row["wp_site_url"]
        ).backup()


@dispatch.on('rotate-backup')
def rotate_backup(csv_file, dry_run=False, **kwargs):

    # CSV file validation
    validator = _check_csv(csv_file)

    for index, row in enumerate(validator.rows):
        path = WPBackup(row["openshift_env"], row["wp_site_url"]).path
        # rotate full backups first
        for pattern in ["*full.sql", "*full.tar"]:
            RotateBackups(
                FULL_BACKUP_RETENTION_THEME,
                dry_run=dry_run,
                include_list=[pattern]
            ).rotate_backups(path)
        # rotate incremental backups
        for pattern in ["*.list", "*inc.sql", "*inc.tar"]:
            RotateBackups(
                INCREMENTAL_BACKUP_RETENTION_THEME,
                dry_run=dry_run,
                include_list=[pattern]
            ).rotate_backups(path)


@dispatch.on('inventory')
def inventory(path, **kwargs):
    logging.info("Building inventory...")
    print(";".join(['path', 'valid', 'url', 'version', 'db_name', 'db_user', 'admins']))
    for site_details in WPConfig.inventory(path):
        print(";".join([
            site_details.path,
            site_details.valid,
            site_details.url,
            site_details.version,
            site_details.db_name,
            site_details.db_user,
            site_details.admins
        ]))
    logging.info("Inventory made for %s", path)


@dispatch.on('veritas')
def veritas(csv_file, **kwargs):
    validator = VeritasValidor(csv_file)

    if not validator.validate():
        validator.print_errors()
    else:
        print("CSV file validated!")


@dispatch.on('extract-plugin-config')
def extract_plugin_config(wp_env, wp_url, output_file, **kwargs):

    ext = WPPluginConfigExtractor(wp_env, wp_url)

    ext.extract_config(output_file)


@dispatch.on('list-plugins')
def list_plugins(wp_env, wp_url, config=False, plugin=None, extra_config=None, **kwargs):
    """
    This command may need more params if reference to them are done in YAML file. In this case, you'll see an
    error explaining which params are needed and how they can be added to command line
    """

    # FIXME: When we will use 'unit_id' from CSV file, add parameter here OR dynamically get it from AD
    all_params = {'openshift_env': wp_env,
                  'wp_site_url': wp_url}

    # if we have extra configuration to load,
    if extra_config is not None:
        all_params = _add_extra_config(extra_config, all_params)

    print(WPGenerator(all_params).list_plugins(config, plugin))


@dispatch.on('update-plugins')
def update_plugins(wp_env, wp_url, plugin=None, force=False, **kwargs):

    _check_site(wp_env, wp_url, **kwargs)

    wp_generator = WPGenerator({'openshift_env': wp_env,
                                'wp_site_url': wp_url})

    wp_generator.update_plugins(only_one=plugin, force=force)

    print("Successfully updated WordPress plugin list at {}".format(wp_generator.wp_site.url))


@dispatch.on('update-plugins-many')
def update_plugins_many(csv_file, plugin=None, force=False, **kwargs):

    # CSV file validation
    validator = _check_csv(csv_file)

    # Update WP site plugins for each row
    print("\n{} websites will now be updated...".format(len(validator.rows)))
    for index, row in enumerate(validator.rows):
        print("\nIndex #{}:\n---".format(index))
        logging.debug("%s - row %s: %s", row["wp_site_url"], index, row)
        WPGenerator(row).update_plugins(only_one=plugin, force=force)


@dispatch.on('global-report')
def global_report(csv_file, output_dir=None, use_cache=False, **kwargs):

    "Generate a global report with stats like the number of pages, files and boxes"
    path = os.path.join(output_dir, "global-report.csv")

    logging.info("Generating global report at %s" % path)

    rows = Utils.csv_filepath_to_dict(csv_file)

    sites = []

    for index, row in enumerate(rows):
        try:
            sites.append(parse(site=row['Jahia_zip'], use_cache=use_cache))
        except Exception as e:
            logging.error("Site %s - Error %s", row['Jahia_zip'], e)

    # retrieve all the box types
    box_types = set()

    for site in sites:
        for key in site.num_boxes.keys():
            if key:
                box_types.add(key)

    # the base field names for the csv
    fieldnames = ["name", "pages", "files"]

    # add all the box types
    fieldnames.extend(sorted(box_types))

    # write the csv file
    with open(path, 'w') as csvfile:
        writer = csv.DictWriter(csvfile, fieldnames=fieldnames)

        # header
        writer.writeheader()

        # content
        for site in sites:
            writer.writerow(site.get_report_info(box_types))


if __name__ == '__main__':

    # docopt return a dictionary with all arguments
    # __doc__ contains package docstring
    args = docopt(__doc__, version=VERSION)

    # set logging config before anything else
    Utils.set_logging_config(args)

    logging.debug(args)

    dispatch(__doc__)<|MERGE_RESOLUTION|>--- conflicted
+++ resolved
@@ -363,10 +363,6 @@
     else:
         theme_faculty = site.theme[default_language]
 
-<<<<<<< HEAD
-
-=======
->>>>>>> 39de1c5b
     info = {
         # information from parser
         'langs': ",".join(languages),

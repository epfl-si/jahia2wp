"""All rights reserved. ECOLE POLYTECHNIQUE FEDERALE DE LAUSANNE, Switzerland, VPSI, 2017
jahia2wp: an amazing tool !

Usage:
  jahia2wp.py download              <site>                          [--debug | --quiet]
    [--username=<USERNAME> --host=<HOST> --zip-path=<ZIP_PATH> --force]
  jahia2wp.py clean                 <wp_env> <wp_url>               [--debug | --quiet]
    [--stop-on-errors]
  jahia2wp.py check                 <wp_env> <wp_url>               [--debug | --quiet]
  jahia2wp.py generate              <wp_env> <wp_url>               [--debug | --quiet]
    [--wp-title=<WP_TITLE> --admin-password=<PASSWORD>]
    [--theme=<THEME> --theme-faculty=<THEME-FACULTY>]
    [--installs-locked=<BOOLEAN> --automatic-updates=<BOOLEAN>]
    [--extra-config=<YAML_FILE>]
  jahia2wp.py backup                <wp_env> <wp_url>               [--debug | --quiet]
  jahia2wp.py version               <wp_env> <wp_url>               [--debug | --quiet]
  jahia2wp.py admins                <wp_env> <wp_url>               [--debug | --quiet]
  jahia2wp.py generate-many         <csv_file>                      [--debug | --quiet]
  jahia2wp.py backup-many           <csv_file>                      [--debug | --quiet]
  jahia2wp.py rotate-backup         <csv_file>          [--dry-run] [--debug | --quiet]
  jahia2wp.py veritas               <csv_file>                      [--debug | --quiet]
  jahia2wp.py inventory             <path>                          [--debug | --quiet]
  jahia2wp.py extract-plugin-config <wp_env> <wp_url> <output_file> [--debug | --quiet]
  jahia2wp.py list-plugins          <wp_env> <wp_url>               [--debug | --quiet]
    [--config [--plugin=<PLUGIN_NAME>]] [--extra-config=<YAML_FILE>]
  jahia2wp.py update-plugins        <wp_env> <wp_url>               [--debug | --quiet]
    [--force] [--plugin=<PLUGIN_NAME>]
  jahia2wp.py update-plugins-many   <csv_file>                      [--debug | --quiet]
    [--force] [--plugin=<PLUGIN_NAME>]

Options:
  -h --help                 Show this screen.
  -v --version              Show version.
  --debug                   Set log level to DEBUG [default: INFO]
  --quiet                   Set log level to WARNING [default: INFO]
"""
import logging
import getpass
import yaml
import os

from docopt import docopt
from docopt_dispatch import dispatch

from rotate_backups import RotateBackups

from veritas.veritas import VeritasValidor
from veritas.casters import cast_boolean
from wordpress import WPSite, WPConfig, WPGenerator, WPBackup, WPPluginConfigExtractor
from crawler import JahiaCrawler

from settings import VERSION, FULL_BACKUP_RETENTION_THEME, INCREMENTAL_BACKUP_RETENTION_THEME, \
    DEFAULT_THEME_NAME, DEFAULT_CONFIG_INSTALLS_LOCKED, DEFAULT_CONFIG_UPDATES_AUTOMATIC
from utils import Utils


@dispatch.on('download')
def download(site, username=None, host=None, zip_path=None, force=False, **kwargs):
    # prompt for password if username is provided
    password = None
    if username is not None:
        password = getpass.getpass(prompt="Jahia password for user '{}': ".format(username))
    crawler = JahiaCrawler(site, username=username, password=password, host=host, zip_path=zip_path, force=force)
    crawler.download_site()


def _check_site(wp_env, wp_url, **kwargs):
    """ Helper function to validate wp site given arguments """
    wp_site = WPSite(wp_env, wp_url, wp_default_site_title=kwargs.get('wp_title'))
    wp_config = WPConfig(wp_site)
    if not wp_config.is_installed:
        raise SystemExit("No files found for {}".format(wp_site.url))
    if not wp_config.is_config_valid:
        raise SystemExit("Configuration not valid for {}".format(wp_site.url))
    return wp_config


def _check_csv(csv_file, **kwargs):
    """
    Check validity of CSV file containing sites information

    Arguments keywords
    csv_file -- Path to CSV file

    Return
    Instance of VeritasValidator
    """
    validator = VeritasValidor(csv_file)

    # If errors found during validation
    if not validator.validate():
        validator.print_errors()
        raise SystemExit("Invalid CSV file!")

    return validator


def _add_extra_config(extra_config_file, current_config, **kwargs):
    """ Adds extra configuration information to current config

    Arguments keywords:
    extra_config_file -- YAML file in which is extra config
    current_config -- dict with current configuration

    Return:
    current_config dict merge with YAML file content"""
    if not os.path.exists(extra_config_file):
        raise SystemExit("Extra config file not found: {}".format(extra_config_file))

    extra_config = yaml.load(open(extra_config_file, 'r'))

    return {**current_config, **extra_config}


@dispatch.on('check')
def check(wp_env, wp_url, **kwargs):
    wp_config = _check_site(wp_env, wp_url, **kwargs)
    # run a few more tests
    if not wp_config.is_install_valid:
        raise SystemExit("Could not login or use site at {}".format(wp_config.wp_site.url))
    # success case
    print("WordPress site valid and accessible at {}".format(wp_config.wp_site.url))


@dispatch.on('clean')
def clean(wp_env, wp_url, stop_on_errors=False, **kwargs):
    # when forced, do not check the status of the config -> just remove everything possible
    if stop_on_errors:
        _check_site(wp_env, wp_url, **kwargs)
    # config found: proceed with cleaning
    # FIXME: Il faut faire un clean qui n'a pas besoin de unit_name
    wp_generator = WPGenerator({'openshift_env': wp_env, 'wp_site_url': wp_url})
    if wp_generator.clean():
        print("Successfully cleaned WordPress site {}".format(wp_generator.wp_site.url))


@dispatch.on('generate')
def generate(wp_env, wp_url,
             wp_title=None, admin_password=None,
             theme=None, theme_faculty=None,
             installs_locked=None, updates_automatic=None,
             extra_config=None,
             **kwargs):
    """
    This command may need more params if reference to them are done in YAML file. In this case, you'll see an
    error explaining which params are needed and how they can be added to command line
    """
    # if nothing is specified we want a locked install
    if installs_locked is None:
        installs_locked = DEFAULT_CONFIG_INSTALLS_LOCKED
    else:
        installs_locked = cast_boolean(installs_locked)

    # if nothing is specified we want automatic updates
    if updates_automatic is None:
        updates_automatic = DEFAULT_CONFIG_UPDATES_AUTOMATIC
    else:
        updates_automatic = cast_boolean(updates_automatic)

    # FIXME: When we will use 'unit_id' from CSV file, add parameter here OR dynamically get it from AD
    all_params = {'openshift_env': wp_env,
                  'wp_site_url': wp_url,
                  'theme': theme or DEFAULT_THEME_NAME}

    # if we have extra configuration to load,
    if extra_config is not None:
        all_params = _add_extra_config(extra_config, all_params)

    wp_generator = WPGenerator(all_params, admin_password=admin_password)

    if not wp_generator.generate():
        raise SystemExit("Generation failed. More info above")

    print("Successfully created new WordPress site at {}".format(wp_generator.wp_site.url))


@dispatch.on('backup')
def backup(wp_env, wp_url, **kwargs):
    wp_backup = WPBackup(wp_env, wp_url)
    if not wp_backup.backup():
        raise SystemExit("Backup failed. More info above")

    print("Successfull {} backup for {}".format(
        wp_backup.backup_pattern, wp_backup.wp_site.url))


@dispatch.on('version')
def version(wp_env, wp_url, **kwargs):
    wp_config = _check_site(wp_env, wp_url, **kwargs)
    # success case
    print(wp_config.wp_version)


@dispatch.on('admins')
def admins(wp_env, wp_url, **kwargs):
    wp_config = _check_site(wp_env, wp_url, **kwargs)
    # success case
    for admin in wp_config.admins:
        print(admin)


@dispatch.on('generate-many')
def generate_many(csv_file, **kwargs):

    # CSV file validation
    validator = _check_csv(csv_file)

    # create a new WP site for each row
    print("\n{} websites will now be generated...".format(len(validator.rows)))
    for index, row in enumerate(validator.rows):
        print("\nIndex #{}:\n---".format(index))
        logging.debug("%s - row %s: %s", row["wp_site_url"], index, row)
        WPGenerator(row).generate()


@dispatch.on('backup-many')
def backup_many(csv_file, **kwargs):

    # CSV file validation
    validator = _check_csv(csv_file)

    # create a new WP site backup for each row
<<<<<<< HEAD
    print("\n{} websites will now be backuped...".format(len(validator.rows)))
    for index, row in enumerate(validator.rows):
        logging.debug("{} - row {}: {}".format(row["wp_site_url"], index, row))
=======
    print("\n{} websites will now be backuped...".format(len(rows)))
    for index, row in rows:
        logging.debug("%s - row %s: %s", row["wp_site_url"], index, row)
>>>>>>> 83a0128a
        WPBackup(
            row["openshift_env"],
            row["wp_site_url"]
        ).backup()


@dispatch.on('rotate-backup')
def rotate_backup(csv_file, dry_run=False, **kwargs):

    # CSV file validation
    validator = _check_csv(csv_file)

    for index, row in enumerate(validator.rows):
        path = WPBackup(row["openshift_env"], row["wp_site_url"]).path
        # rotate full backups first
        for pattern in ["*full.sql", "*full.tar"]:
            RotateBackups(
                FULL_BACKUP_RETENTION_THEME,
                dry_run=dry_run,
                include_list=[pattern]
            ).rotate_backups(path)
        # rotate incremental backups
        for pattern in ["*.list", "*inc.sql", "*inc.tar"]:
            RotateBackups(
                INCREMENTAL_BACKUP_RETENTION_THEME,
                dry_run=dry_run,
                include_list=[pattern]
            ).rotate_backups(path)


@dispatch.on('inventory')
def inventory(path, **kwargs):
    logging.info("Building inventory...")
    print(";".join(['path', 'valid', 'url', 'version', 'db_name', 'db_user', 'admins']))
    for site_details in WPConfig.inventory(path):
        print(";".join([
            site_details.path,
            site_details.valid,
            site_details.url,
            site_details.version,
            site_details.db_name,
            site_details.db_user,
            site_details.admins
        ]))
    logging.info("Inventory made for %s", path)


@dispatch.on('veritas')
def veritas(csv_file, **kwargs):
    validator = VeritasValidor(csv_file)

    if not validator.validate():
        validator.print_errors()
    else:
        print("CSV file validated!")


@dispatch.on('extract-plugin-config')
def extract_plugin_config(wp_env, wp_url, output_file, **kwargs):

    ext = WPPluginConfigExtractor(wp_env, wp_url)

    ext.extract_config(output_file)


@dispatch.on('list-plugins')
def list_plugins(wp_env, wp_url, config=False, plugin=None, extra_config=None, **kwargs):
    """
    This command may need more params if reference to them are done in YAML file. In this case, you'll see an
    error explaining which params are needed and how they can be added to command line
    """

    # FIXME: When we will use 'unit_id' from CSV file, add parameter here OR dynamically get it from AD
    all_params = {'openshift_env': wp_env,
                  'wp_site_url': wp_url}

    # if we have extra configuration to load,
    if extra_config is not None:
        all_params = _add_extra_config(extra_config, all_params)

    print(WPGenerator(all_params).list_plugins(config, plugin))


@dispatch.on('update-plugins')
def update_plugins(wp_env, wp_url, plugin=None, force=False, **kwargs):

    _check_site(wp_env, wp_url, **kwargs)

    wp_generator = WPGenerator({'openshift_env': wp_env,
                                'wp_site_url': wp_url})

    wp_generator.update_plugins(only_one=plugin, force=force)

    print("Successfully updated WordPress plugin list at {}".format(wp_generator.wp_site.url))


@dispatch.on('update-plugins-many')
def update_plugins_many(csv_file, plugin=None, force=False, **kwargs):

    # CSV file validation
    validator = _check_csv(csv_file)

    # Update WP site plugins for each row
    print("\n{} websites will now be updated...".format(len(validator.rows)))
    for index, row in enumerate(validator.rows):
        print("\nIndex #{}:\n---".format(index))
        logging.debug("%s - row %s: %s", row["wp_site_url"], index, row)
        WPGenerator(row).update_plugins(only_one=plugin, force=force)


if __name__ == '__main__':

    # docopt return a dictionary with all arguments
    # __doc__ contains package docstring
    args = docopt(__doc__, version=VERSION)

    # set logging config before anything else
    Utils.set_logging_config(args)

    logging.debug(args)

    dispatch(__doc__)<|MERGE_RESOLUTION|>--- conflicted
+++ resolved
@@ -220,15 +220,9 @@
     validator = _check_csv(csv_file)
 
     # create a new WP site backup for each row
-<<<<<<< HEAD
     print("\n{} websites will now be backuped...".format(len(validator.rows)))
     for index, row in enumerate(validator.rows):
-        logging.debug("{} - row {}: {}".format(row["wp_site_url"], index, row))
-=======
-    print("\n{} websites will now be backuped...".format(len(rows)))
-    for index, row in rows:
         logging.debug("%s - row %s: %s", row["wp_site_url"], index, row)
->>>>>>> 83a0128a
         WPBackup(
             row["openshift_env"],
             row["wp_site_url"]

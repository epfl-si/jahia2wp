"""All rights reserved. ECOLE POLYTECHNIQUE FEDERALE DE LAUSANNE, Switzerland, VPSI, 2017
jahia2wp: an amazing tool !

Usage:
  jahia2wp.py download              <site>                          [--debug | --quiet]
    [--username=<USERNAME> --host=<HOST> --zip-path=<ZIP_PATH> --force]
  jahia2wp.py download-many         <csv_file>                      [--debug | --quiet]
    [--output-dir=<OUTPUT_DIR>]
  jahia2wp.py unzip                 <site>                          [--debug | --quiet]
    [--username=<USERNAME> --host=<HOST> --zip-path=<ZIP_PATH> --force]
    [--output-dir=<OUTPUT_DIR>]
  jahia2wp.py parse                 <site>                          [--debug | --quiet]
    [--output-dir=<OUTPUT_DIR>] [--use-cache]
  jahia2wp.py export     <site>  <wp_site_url> <unit_name>          [--debug | --quiet]
    [--to-wordpress] [--clean-wordpress] [--to-dictionary]
    [--admin-password=<PASSWORD>]
    [--output-dir=<OUTPUT_DIR>]
    [--installs-locked=<BOOLEAN> --updates-automatic=<BOOLEAN>]
    [--openshift-env=<OPENSHIFT_ENV> --theme=<THEME>]
    [--use-cache]
    [--keep-extracted-files]
  jahia2wp.py clean                 <wp_env> <wp_url>               [--debug | --quiet]
    [--stop-on-errors]
  jahia2wp.py clean-many            <csv_file>                      [--debug | --quiet]
  jahia2wp.py check                 <wp_env> <wp_url>               [--debug | --quiet]
  jahia2wp.py generate              <wp_env> <wp_url>               [--debug | --quiet]
    [--wp-title=<WP_TITLE> --wp-tagline=<WP_TAGLINE> --admin-password=<PASSWORD>]
    [--theme=<THEME> --theme-faculty=<THEME-FACULTY>]
    [--installs-locked=<BOOLEAN> --automatic-updates=<BOOLEAN>]
    [--extra-config=<YAML_FILE>]
  jahia2wp.py backup                <wp_env> <wp_url>               [--debug | --quiet]
  jahia2wp.py version               <wp_env> <wp_url>               [--debug | --quiet]
  jahia2wp.py admins                <wp_env> <wp_url>               [--debug | --quiet]
  jahia2wp.py generate-many         <csv_file>                      [--debug | --quiet]
  jahia2wp.py export-many           <csv_file>                      [--debug | --quiet]
    [--output-dir=<OUTPUT_DIR> --admin-password=<PASSWORD>] [--use-cache]
    [--keep-extracted-files]
  jahia2wp.py backup-many           <csv_file>                      [--debug | --quiet]
  jahia2wp.py rotate-backup         <csv_file>          [--dry-run] [--debug | --quiet]
  jahia2wp.py veritas               <csv_file>                      [--debug | --quiet]
  jahia2wp.py fan-global-sitemap    <csv_file>                      [--debug | --quiet]
  jahia2wp.py inventory             <path>                          [--debug | --quiet]
  jahia2wp.py extract-plugin-config <wp_env> <wp_url> <output_file> [--debug | --quiet]
  jahia2wp.py list-plugins          <wp_env> <wp_url>               [--debug | --quiet]
    [--config [--plugin=<PLUGIN_NAME>]] [--extra-config=<YAML_FILE>]
  jahia2wp.py update-plugins        <wp_env> <wp_url>               [--debug | --quiet]
    [--force] [--plugin=<PLUGIN_NAME>]
  jahia2wp.py update-plugins-many   <csv_file>                      [--debug | --quiet]
    [--force] [--plugin=<PLUGIN_NAME>]
  jahia2wp.py global-report <csv_file> [--output-dir=<OUTPUT_DIR>] [--use-cache] [--debug | --quiet]
  jahia2wp.py migrate-urls <csv_file> <wp_env>                    [--debug | --quiet]
<<<<<<< HEAD
    --root_wp_dest=</srv/../epfl,/srv/../inside> [--context=<intra|inter|full>]
=======
    --root_wp_dest=</srv/../epfl> [--strict] [--htaccess] [--context=<intra|inter|full>]
>>>>>>> ca14a27d

Options:
  -h --help                 Show this screen.
  -v --version              Show version.
  --debug                   Set log level to DEBUG [default: INFO]
  --quiet                   Set log level to WARNING [default: INFO]
"""
import csv
import getpass
import json
import logging
import pickle
import subprocess
from collections import OrderedDict
from datetime import datetime
from pprint import pprint

import os
import shutil

import sys
import yaml
from docopt import docopt
from docopt_dispatch import dispatch
from epflldap.ldap_search import get_unit_id
from rotate_backups import RotateBackups

import settings
from crawler import JahiaCrawler
from exporter.dict_exporter import DictExporter
from exporter.wp_exporter import WPExporter
from parser.jahia_site import Site
from settings import VERSION, FULL_BACKUP_RETENTION_THEME, INCREMENTAL_BACKUP_RETENTION_THEME, \
    DEFAULT_THEME_NAME, BANNER_THEME_NAME, DEFAULT_CONFIG_INSTALLS_LOCKED, DEFAULT_CONFIG_UPDATES_AUTOMATIC
from tracer.tracer import Tracer
from unzipper.unzip import unzip_one
from utils import Utils
from veritas.casters import cast_boolean
from veritas.veritas import VeritasValidor
from wordpress import WPSite, WPConfig, WPGenerator, WPBackup, WPPluginConfigExtractor
from ventilation import Ventilation
<<<<<<< HEAD
from fan.fan_global_sitemap import FanGlobalSitemap
=======
>>>>>>> ca14a27d


def _check_site(wp_env, wp_url, **kwargs):
    """ Helper function to validate wp site given arguments """
    wp_site = WPSite(wp_env, wp_url, wp_site_title=kwargs.get('wp_title'))
    wp_config = WPConfig(wp_site)
    if not wp_config.is_installed:
        raise SystemExit("No files found for {}".format(wp_site.url))
    if not wp_config.is_config_valid:
        raise SystemExit("Configuration not valid for {}".format(wp_site.url))
    return wp_config


def _check_csv(csv_file):
    """
    Check validity of CSV file containing sites information

    Arguments keywords
    csv_file -- Path to CSV file

    Return
    Instance of VeritasValidator
    """
    validator = VeritasValidor(csv_file)

    # If errors found during validation
    if not validator.validate():
        for error in validator.errors:
            logging.error(error.message)
        raise SystemExit("Invalid CSV file!")

    return validator


def _get_default_language(languages):
    """
    Return the default language

    If the site is in multiple languages, English is the default language
    """
    if "en" in languages:
        return "en"
    else:
        return languages[0]


def _set_default_language_in_first_position(default_language, languages):
    """
    Set the default language in first position.
    It is important for the Polylang plugin that the default language is
    in first position.

    :param default_language: the default language
    :param languages: the list of languages
    """
    if len(languages) > 1:
        languages.remove(default_language)
        languages.insert(0, default_language)
    return languages


def _fix_menu_location(wp_generator, languages, default_language):
    """
    Fix menu location for Polylang. After import, menus aren't displayed correctly so we need to add polylang
    config to fix this.

    :param wp_generator: WPGenerator instance used to create website.
    """
    # Recovering installed theme
    theme = wp_generator.run_wp_cli("theme list --status=active --field=name --format=csv")
    if not theme:
        raise Exception("Cannot retrieve current active theme")

    nav_menus = {theme: {}}
    # Getting menu locations
    locations = wp_generator.run_wp_cli("menu location list --format=json")
    if not locations:
        raise Exception("Cannot retrieve menu location list")

    # Getting menu list
    menu_list = wp_generator.run_wp_cli("menu list --fields=slug,locations,term_id --format=json")
    if not menu_list:
        raise Exception("Cannot get menu list")

    # Looping through menu locations
    for location in json.loads(locations):

        # To store menu's IDs for all language and current location
        menu_lang_to_id = {}

        base_menu_slug = None
        # We have location, we have to found base slug of the menus which are at this location
        for menu in json.loads(menu_list):

            if location['location'] in menu['locations']:
                base_menu_slug = menu['slug']
                break

        # If location doesn't contain any menu, we skip it
        if base_menu_slug is None:
            continue

        # We now have location (loc) and menu base slug (slug)

        # Looping through languages
        for language in languages:

            # Defining current slug name depending on language
            if language == default_language:
                menu_slug = base_menu_slug
            else:
                menu_slug = "{}-{}".format(base_menu_slug, language)

            # Value if not found
            menu_lang_to_id[language] = 0
            # Looking for menu ID for given slug
            for menu in json.loads(menu_list):
                if menu_slug == menu['slug']:
                    menu_lang_to_id[language] = menu['term_id']
                    break

        # We now have information for all menus in all languages for this location so we add infos
        nav_menus[theme][location['location']] = menu_lang_to_id

    # We update polylang config
    if not wp_generator.run_wp_cli("pll option update nav_menus '{}'".format(json.dumps(nav_menus))):
        raise Exception("Cannot update polylang option")


def _add_extra_config(extra_config_file, current_config):
    """ Adds extra configuration information to current config

    Arguments keywords:
    extra_config_file -- YAML file in which is extra config
    current_config -- dict with current configuration

    Return:
    current_config dict merge with YAML file content"""
    if not os.path.exists(extra_config_file):
        raise Exception("Extra config file not found: {}".format(extra_config_file))

    extra_config = yaml.load(open(extra_config_file, 'r'))

    return {**current_config, **extra_config}


def _generate_csv_line(wp_generator):
    """
    Generate a CSV line to add to source of truth. The line contains information about exported WP site.

    :param wp_generator: Object used to create WP website
    :return:
    """
    # CSV columns in correct order for source of truth line generation
    csv_columns = OrderedDict()

    # Recovering values from WPGenerator or hardcode some
    csv_columns['wp_site_url'] = wp_generator._site_params['wp_site_url']  # from csv
    csv_columns['wp_tagline'] = wp_generator._site_params['wp_tagline'][wp_generator.default_lang()]  # from parser
    csv_columns['wp_site_title'] = wp_generator._site_params['wp_site_title']  # from parser
    csv_columns['site_type'] = 'wordpress'
    csv_columns['openshift_env'] = 'subdomains'
    csv_columns['category'] = 'GeneralPublic'  # from csv
    csv_columns['theme'] = wp_generator._site_params['theme']  # from csv
    csv_columns['theme_faculty'] = wp_generator._site_params['theme_faculty']  # from parser
    csv_columns['status'] = 'yes'
    csv_columns['installs_locked'] = wp_generator._site_params['installs_locked']  # from csv (bool)
    csv_columns['updates_automatic'] = wp_generator._site_params['updates_automatic']  # from csv (bool)
    csv_columns['langs'] = wp_generator._site_params['langs']  # from parser
    csv_columns['unit_name'] = wp_generator._site_params['unit_name']  # from csv
    csv_columns['comment'] = 'Migrated from Jahia to WP'

    # Formatting values depending on their type/content
    for col in csv_columns:
        # Bool are translated to 'yes' or 'no'
        if isinstance(csv_columns[col], bool):
            csv_columns[col] = 'yes' if csv_columns[col] else 'no'
        # None become empty string
        elif csv_columns[col] is None:
            csv_columns[col] = ''

    logging.info("Here is the line with up-to-date information to add in source of truth:\n")
    logging.info('"%s"', '","'.join(csv_columns.values()))


@dispatch.on('download')
def download(site, username=None, host=None, zip_path=None, force=False, **kwargs):
    # prompt for password if username is provided
    password = None
    if username is not None:
        password = getpass.getpass(prompt="Jahia password for user '{}': ".format(username))
    crawler = JahiaCrawler(site, username=username, password=password, host=host, zip_path=zip_path, force=force)
    return crawler.download_site()


@dispatch.on('download-many')
def download_many(csv_file, output_dir=None, **kwargs):

    TRACER_FILE_NAME = "tracer_empty_jahia_zip.csv"

    if output_dir is None:
        output_dir = settings.JAHIA_ZIP_PATH

    tracer_path = os.path.join(output_dir, TRACER_FILE_NAME)

    rows = Utils.csv_filepath_to_dict(csv_file)

    # download jahia zip file for each row
    print("\nJahia  zip files will now be downloaded...")
    for index, row in enumerate(rows):
        print("\nIndex #{}:\n---".format(index))
        try:
            download(site=row['Jahia_zip'])
        except Exception:
            with open(tracer_path, 'a', newline='\n') as tracer:
                tracer.write(
                    "{}, {}\n".format(
                        '{0:%Y-%m-%d %H:%M:%S}'.format(datetime.now()),
                        row['Jahia_zip']
                    )
                )
                tracer.flush()
    logging.info("All jahia zip files downloaded !")


@dispatch.on('unzip')
def unzip(site, username=None, host=None, zip_path=None, force=False, output_dir=None, **kwargs):

    # get zip file
    zip_file = download(site, username, host, zip_path, force)

    if output_dir is None:
        output_dir = settings.JAHIA_DATA_PATH

    try:
        return unzip_one(output_dir, site, zip_file)

    except Exception as err:
        logging.error("%s - unzip - Could not unzip file - Exception: %s", site, err)
        raise err


@dispatch.on('parse')
def parse(site, output_dir=None, use_cache=False, **kwargs):
    """
    Parse the give site.
    """
    try:
        # without changing this parameter the following sites crash
        # when they are dumped on disk with pickle:
        # biorob, disopt, euler, last, master-architecture
        # they are probably corrupted, so this is simply a hack
        # to make it work
        sys.setrecursionlimit(2000)

        # create subdir in output_dir
        site_dir = unzip(site, output_dir=output_dir)

        # where to cache our parsing
        pickle_file_path = os.path.join(site_dir, 'parsed_{}.pkl'.format(site))

        # when using-cache: check if already parsed
        pickle_site = False
        if use_cache:
            if os.path.exists(pickle_file_path):
                with open(pickle_file_path, 'rb') as pickle_content:
                    pickle_site = pickle.load(pickle_content)
                    logging.info("Using the cached pickle file at %s" % pickle_file_path)

        logging.info("Parsing Jahia xml files from %s...", site_dir)
        if pickle_site:
            site = pickle_site
        else:
            logging.info("Cache not used, parsing the Site")
            site = Site(site_dir, site, fix_etx_chars=True)

        print(site.report)

        # always save the parsed data on disk, so we can use the
        # cache later if we want
        with open(pickle_file_path, 'wb') as output:
            logging.info("Parsed site saved into %s" % pickle_file_path)
            pickle.dump(site, output, pickle.HIGHEST_PROTOCOL)

        # log success
        logging.info("Site %s successfully parsed" % site)
        Tracer.write_row(site=site.name, step="parse", status="OK")

        return site

    except Exception as err:
        logging.error("%s - parse - Exception: %s", site, err)
        raise err


@dispatch.on('export')
def export(site, wp_site_url, unit_name, to_wordpress=False, clean_wordpress=False, to_dictionary=False,
           admin_password=None, output_dir=None, theme=None, installs_locked=False, updates_automatic=False,
           openshift_env=None, use_cache=None, keep_extracted_files=False, **kwargs):
    """
    Export the jahia content into a WordPress site.

    :param site: the name of the WordPress site
    :param wp_site_url: URL of WordPress site
    :param unit_name: unit name of the WordPress site
    :param to_wordpress: to migrate data
    :param clean_wordpress: to clean data
    :param admin_password: an admin password
    :param output_dir: directory where the jahia zip file will be unzipped
    :param theme: WordPress theme used for the WordPress site
    :param installs_locked: boolean
    :param updates_automatic: boolean
    :param openshift_env: openshift_env environment (prod, int, gcharmier ...)
    :param keep_extracted_files: command to keep files extracted from jahia zip
    :param fix_etx_chars: Tell to remove ETX chars from XML files containing site pages.
    """

    # Download, Unzip the jahia zip and parse the xml data
    site = parse(site=site, use_cache=use_cache, output_dir=output_dir)

    # Define the default language
    default_language = _get_default_language(site.languages)

    # For polylang plugin, we need position default lang in first position
    languages = _set_default_language_in_first_position(default_language, site.languages)

    if not site.acronym[default_language]:
        logging.warning("No wp site title in %s", default_language)
        wp_site_title = None
    else:
        wp_site_title = site.acronym[default_language]

    # theme
    if not site.theme[default_language] or site.theme[default_language] == "epfl":
        theme_faculty = ""
    else:
        theme_faculty = site.theme[default_language]

    if not theme:
        # Setting correct theme depending on parsing result
        theme = BANNER_THEME_NAME if default_language in site.banner else DEFAULT_THEME_NAME

    # tagline
    if not site.title[default_language]:
        logging.warning("No wp tagline in %s", default_language)
        wp_tagline = None
    else:
        wp_tagline = site.title

    info = {
        # information from parser
        'langs': ",".join(languages),
        'wp_site_title': wp_site_title,
        'wp_tagline': wp_tagline,
        'theme_faculty': theme_faculty,
        'unit_name': unit_name,

        # information from source of truth
        'openshift_env': openshift_env,
        'wp_site_url': wp_site_url,
        'theme': theme,
        'updates_automatic': updates_automatic,
        'installs_locked': installs_locked,

        # determined information
        'unit_id': get_unit_id(unit_name),
        'from_export': True
    }

    # skip options, used only during development
    #
    # skip_base: if True don't install WordPress, use the existing site
    # skip_media: if True don't import the media
    # skip_pages: if True don't import the pages
    skip_base = False
    skip_media = False
    skip_pages = False

    # Generate a WordPress site
    wp_generator = WPGenerator(info, admin_password)

    # base installation
    if skip_base:
        try:
            # even if we skip the base installation we need to reactivate
            # the basic auth plugin for the rest API
            wp_generator.run_wp_cli("plugin activate Basic-Auth")
        except:
            # if activation fails it means the plugin is not installed
            wp_generator.install_basic_auth_plugin()
    else:
        wp_generator.generate()

        wp_generator.install_basic_auth_plugin()

    # dual auth
    if settings.ACTIVE_DUAL_AUTH:
        wp_generator.active_dual_auth()

    # exporter
    wp_exporter = WPExporter(
        site,
        wp_generator,
        default_language,
        output_dir=output_dir
    )

    # clean
    if clean_wordpress:
        logging.info("Cleaning WordPress for %s...", site.name)
        wp_exporter.delete_all_content()
        logging.info("Data of WordPress site %s successfully deleted", site.name)

    # to WordPress
    if to_wordpress:
        logging.info("Exporting %s to WordPress...", site.name)
        try:
            if wp_generator.get_number_of_pages() == 0:
                wp_exporter.import_data_to_wordpress(skip_pages=skip_pages, skip_media=skip_media)
                wp_exporter.write_redirections()
                _fix_menu_location(wp_generator, languages, default_language)
                logging.info("Site %s successfully exported to WordPress", site.name)
            else:
                logging.info("Site %s already exported to WordPress", site.name)
        except (Exception, subprocess.CalledProcessError) as e:
            Tracer.write_row(site=site.name, step=e, status="KO")
            if not settings.DEBUG:
                wp_generator.clean()
            raise e

        Tracer.write_row(site=site.name, step="export", status="OK")

    wp_generator.uninstall_basic_auth_plugin()
    wp_generator.enable_updates_automatic_if_allowed()

    # to dictionary
    if to_dictionary:
        data = DictExporter.generate_data(site)
        pprint(data, width=settings.LINE_LENGTH_ON_PPRINT)

    _generate_csv_line(wp_generator)

    if not keep_extracted_files:
        # Delete extracted zip files
        # We take dirname because site.base_path is the path to the subfolder in the zip.
        # Example : path_to_extract/dcsl/dcsl
        # And we want to delete path_to_extract/dcsl
        base_zip_path = os.path.dirname(os.path.abspath(site.base_path))
        logging.debug("Removing zip extracted folder '%s'", base_zip_path)
        if os.path.exists(base_zip_path):
            shutil.rmtree(base_zip_path)

    return wp_exporter


@dispatch.on('fan-global-sitemap')
def fan_global_sitemap(csv_file, **kwargs):
    generator = FanGlobalSitemap(csv_file)
    generator.generate_global_sitemap()


@dispatch.on('export-many')
def export_many(csv_file, output_dir=None, admin_password=None, use_cache=None,
                keep_extracted_files=False, **kwargs):

    rows = Utils.csv_filepath_to_dict(csv_file)

    # create a new WP site for each row
    print("\n{} websites will now be generated...".format(len(rows)))
    for index, row in enumerate(rows):

        print("\nIndex #{}:\n---".format(index))
        # CSV file is utf-8 so we encode correctly the string to avoid errors during logging.debug display
        row_bytes = repr(row).encode('utf-8')
        logging.debug("%s - row %s: %s", row["wp_site_url"], index, row_bytes)

        try:
            export(
                site=row['Jahia_zip'],
                wp_site_url=row['wp_site_url'],
                unit_name=row['unit_name'],
                to_wordpress=True,
                clean_wordpress=False,
                output_dir=output_dir,
                theme=row['theme'],
                installs_locked=row['installs_locked'],
                updates_automatic=row['updates_automatic'],
                wp_env=row['openshift_env'],
                admin_password=admin_password,
                use_cache=use_cache,
                keep_extracted_files=keep_extracted_files
            )
        except (Exception, subprocess.CalledProcessError) as e:
            Tracer.write_row(site=row['Jahia_zip'], step=e, status="KO")


@dispatch.on('check')
def check(wp_env, wp_url, **kwargs):
    wp_config = _check_site(wp_env, wp_url, **kwargs)
    # run a few more tests
    if not wp_config.is_install_valid:
        raise SystemExit("Could not login or use site at {}".format(wp_config.wp_site.url))
    # success case
    print("WordPress site valid and accessible at {}".format(wp_config.wp_site.url))


@dispatch.on('clean')
def clean(wp_env, wp_url, stop_on_errors=False, **kwargs):
    # when forced, do not check the status of the config -> just remove everything possible
    if stop_on_errors:
        _check_site(wp_env, wp_url, **kwargs)
    # config found: proceed with cleaning
    # FIXME: Il faut faire un clean qui n'a pas besoin de unit_name
    wp_generator = WPGenerator({'openshift_env': wp_env, 'wp_site_url': wp_url})
    if wp_generator.clean():
        print("Successfully cleaned WordPress site {}".format(wp_generator.wp_site.url))


@dispatch.on('clean-many')
def clean_many(csv_file, **kwargs):

    rows = Utils.csv_filepath_to_dict(csv_file)

    # clean WP site for each row
    print("\n{} websites will now be cleaned...".format(len(rows)))
    for index, row in enumerate(rows):

        print("\nIndex #{}:\n---".format(index))
        # CSV file is utf-8 so we encode correctly the string to avoid errors during logging.debug display
        row_bytes = repr(row).encode('utf-8')
        logging.debug("%s - row %s: %s", row["wp_site_url"], index, row_bytes)

        clean(row['openshift_env'], row['wp_site_url'])


@dispatch.on('generate')
def generate(wp_env, wp_url,
             wp_title=None, wp_tagline=None, admin_password=None,
             theme=None, theme_faculty=None,
             installs_locked=None, updates_automatic=None,
             extra_config=None, **kwargs):
    """
    This command may need more params if reference to them are done in YAML file. In this case, you'll see an
    error explaining which params are needed and how they can be added to command line
    """

    # if nothing is specified we want a locked install
    if installs_locked is None:
        installs_locked = DEFAULT_CONFIG_INSTALLS_LOCKED
    else:
        installs_locked = cast_boolean(installs_locked)

    # if nothing is specified we want automatic updates
    if updates_automatic is None:
        updates_automatic = DEFAULT_CONFIG_UPDATES_AUTOMATIC
    else:
        updates_automatic = cast_boolean(updates_automatic)

    # FIXME: When we will use 'unit_id' from CSV file, add parameter here OR dynamically get it from AD
    all_params = {'openshift_env': wp_env,
                  'wp_site_url': wp_url,
                  'theme': theme or DEFAULT_THEME_NAME,
                  'installs_locked': installs_locked,
                  'updates_automatic': updates_automatic}

    # Adding parameters if given
    if theme_faculty is not None:
        all_params['theme_faculty'] = theme_faculty

    if wp_title is not None:
        all_params['wp_site_title'] = wp_title

    if wp_tagline is not None:
        all_params['wp_tagline'] = wp_tagline

    # if we have extra configuration to load,
    if extra_config is not None:
        all_params = _add_extra_config(extra_config, all_params)

    wp_generator = WPGenerator(all_params, admin_password=admin_password)

    if not wp_generator.generate():
        raise Exception("Generation failed. More info above")

    print("Successfully created new WordPress site at {}".format(wp_generator.wp_site.url))


@dispatch.on('backup')
def backup(wp_env, wp_url, **kwargs):
    wp_backup = WPBackup(wp_env, wp_url)
    if not wp_backup.backup():
        raise SystemExit("Backup failed. More info above")

    print("Successful {} backup for {}".format(
        wp_backup.backup_pattern, wp_backup.wp_site.url))


@dispatch.on('version')
def version(wp_env, wp_url, **kwargs):
    wp_config = _check_site(wp_env, wp_url, **kwargs)
    # success case
    print(wp_config.wp_version)


@dispatch.on('admins')
def admins(wp_env, wp_url, **kwargs):
    wp_config = _check_site(wp_env, wp_url, **kwargs)
    # success case
    for admin in wp_config.admins:
        print(admin)


@dispatch.on('generate-many')
def generate_many(csv_file, **kwargs):

    # CSV file validation
    validator = _check_csv(csv_file)

    # create a new WP site for each row
    print("\n{} websites will now be generated...".format(len(validator.rows)))
    for index, row in enumerate(validator.rows):
        print("\nIndex #{}:\n---".format(index))
        # CSV file is utf-8 so we encode correctly the string to avoid errors during logging.debug display
        row_bytes = repr(row).encode('utf-8')
        logging.debug("%s - row %s: %s", row["wp_site_url"], index, row_bytes)
        WPGenerator(row).generate()


@dispatch.on('backup-many')
def backup_many(csv_file, **kwargs):

    # CSV file validation
    validator = _check_csv(csv_file)

    # create a new WP site backup for each row
    print("\n{} websites will now be backuped...".format(len(validator.rows)))
    for index, row in enumerate(validator.rows):
        logging.debug("%s - row %s: %s", row["wp_site_url"], index, row)
        WPBackup(
            row["openshift_env"],
            row["wp_site_url"]
        ).backup()


@dispatch.on('rotate-backup')
def rotate_backup(csv_file, dry_run=False, **kwargs):

    # CSV file validation
    validator = _check_csv(csv_file)

    for index, row in enumerate(validator.rows):
        path = WPBackup(row["openshift_env"], row["wp_site_url"]).path
        # rotate full backups first
        for pattern in ["*full.sql", "*full.tar"]:
            RotateBackups(
                FULL_BACKUP_RETENTION_THEME,
                dry_run=dry_run,
                include_list=[pattern]
            ).rotate_backups(path)
        # rotate incremental backups
        for pattern in ["*.list", "*inc.sql", "*inc.tar"]:
            RotateBackups(
                INCREMENTAL_BACKUP_RETENTION_THEME,
                dry_run=dry_run,
                include_list=[pattern]
            ).rotate_backups(path)


@dispatch.on('inventory')
def inventory(path, **kwargs):
    logging.info("Building inventory...")
    print(";".join(['path', 'valid', 'url', 'version', 'db_name', 'db_user', 'admins']))
    for site_details in WPConfig.inventory(path):
        print(";".join([
            site_details.path,
            site_details.valid,
            site_details.url,
            site_details.version,
            site_details.db_name,
            site_details.db_user,
            site_details.admins
        ]))
    logging.info("Inventory made for %s", path)

@dispatch.on('veritas')
def veritas(csv_file, **kwargs):
    validator = VeritasValidor(csv_file)

    if not validator.validate():
        validator.print_errors()
    else:
        print("CSV file validated!")


@dispatch.on('extract-plugin-config')
def extract_plugin_config(wp_env, wp_url, output_file, **kwargs):

    ext = WPPluginConfigExtractor(wp_env, wp_url)

    ext.extract_config(output_file)


@dispatch.on('list-plugins')
def list_plugins(wp_env, wp_url, config=False, plugin=None, extra_config=None, **kwargs):
    """
    This command may need more params if reference to them are done in YAML file. In this case, you'll see an
    error explaining which params are needed and how they can be added to command line
    """

    # FIXME: When we will use 'unit_id' from CSV file, add parameter here OR dynamically get it from AD
    all_params = {'openshift_env': wp_env,
                  'wp_site_url': wp_url}

    # if we have extra configuration to load,
    if extra_config is not None:
        all_params = _add_extra_config(extra_config, all_params)

    print(WPGenerator(all_params).list_plugins(config, plugin))


@dispatch.on('update-plugins')
def update_plugins(wp_env, wp_url, plugin=None, force=False, **kwargs):

    _check_site(wp_env, wp_url, **kwargs)

    wp_generator = WPGenerator({'openshift_env': wp_env,
                                'wp_site_url': wp_url})

    wp_generator.update_plugins(only_one=plugin, force=force)

    print("Successfully updated WordPress plugin list at {}".format(wp_generator.wp_site.url))


@dispatch.on('update-plugins-many')
def update_plugins_many(csv_file, plugin=None, force=False, **kwargs):

    # CSV file validation
    validator = _check_csv(csv_file)

    # Update WP site plugins for each row
    print("\n{} websites will now be updated...".format(len(validator.rows)))
    for index, row in enumerate(validator.rows):
        print("\nIndex #{}:\n---".format(index))
        logging.debug("%s - row %s: %s", row["wp_site_url"], index, row)
        WPGenerator(row).update_plugins(only_one=plugin, force=force)


@dispatch.on('global-report')
def global_report(csv_file, output_dir=None, use_cache=False, **kwargs):
    """Generate a global report with stats like the number of pages, files and boxes"""

    path = os.path.join(output_dir, "global-report.csv")

    logging.info("Generating global report at %s" % path)

    rows = Utils.csv_filepath_to_dict(csv_file)

    # the reports
    reports = []

    # all the box types
    box_types = set()

    for index, row in enumerate(rows):
        try:
            # parse the Site
            site = parse(site=row['Jahia_zip'], use_cache=use_cache)

            # add the report info
            reports.append(site.get_report_info())

            # add the site's box types
            for key in site.num_boxes.keys():
                if key:
                    box_types.add(key)
        except Exception as e:
                logging.error("Site %s - Error %s", row['Jahia_zip'], e)

    # the base field names for the csv
    fieldnames = ["name", "pages", "files"]

    # add all the box types
    fieldnames.extend(sorted(box_types))

    # complete the reports with 0 for box types unknown to a Site
    for box_type in box_types:
        for report in reports:
            if box_type not in report:
                report[box_type] = 0

            # some reports have an empty string
            if "" in report:
                del report[""]

    # write the csv file
    with open(path, 'w') as csvfile:
        writer = csv.DictWriter(csvfile, fieldnames=fieldnames)

        # header
        writer.writeheader()

        for report in reports:
            try:
                writer.writerow(report)

            except Exception as e:
                logging.error("Site %s - Error %s", report['name'], e)


@dispatch.on('migrate-urls')
<<<<<<< HEAD
def url_mapping(csv_file, wp_env, context='intra', root_wp_dest=None, htaccess=False, **kwargs):
=======
def url_mapping(csv_file, wp_env, strict=False, root_wp_dest=None, htaccess=False, context='intra', **kwargs):
>>>>>>> ca14a27d
    """
    :param csv_file: CSV containing the URL mapping rules for source and destination.
    :param context: intra, inter, full. Replace the occurrences at intra, inter or both.
    """
<<<<<<< HEAD

    logging.info('Starting ventilation process...')
    vent = Ventilation(wp_env, csv_file, root_wp_dest, htaccess, context)
=======
    logging.info('Starting ventilation process...')
    vent = Ventilation(wp_env, csv_file, strict, root_wp_dest, htaccess, context)
>>>>>>> ca14a27d
    vent.run_all()


if __name__ == '__main__':

    # docopt return a dictionary with all arguments
    # __doc__ contains package docstring
    args = docopt(__doc__, version=VERSION)

    # set logging config before anything else
    Utils.set_logging_config(args)

    logging.debug(args)

    dispatch(__doc__)<|MERGE_RESOLUTION|>--- conflicted
+++ resolved
@@ -49,11 +49,7 @@
     [--force] [--plugin=<PLUGIN_NAME>]
   jahia2wp.py global-report <csv_file> [--output-dir=<OUTPUT_DIR>] [--use-cache] [--debug | --quiet]
   jahia2wp.py migrate-urls <csv_file> <wp_env>                    [--debug | --quiet]
-<<<<<<< HEAD
-    --root_wp_dest=</srv/../epfl,/srv/../inside> [--context=<intra|inter|full>]
-=======
     --root_wp_dest=</srv/../epfl> [--strict] [--htaccess] [--context=<intra|inter|full>]
->>>>>>> ca14a27d
 
 Options:
   -h --help                 Show this screen.
@@ -95,10 +91,7 @@
 from veritas.veritas import VeritasValidor
 from wordpress import WPSite, WPConfig, WPGenerator, WPBackup, WPPluginConfigExtractor
 from ventilation import Ventilation
-<<<<<<< HEAD
 from fan.fan_global_sitemap import FanGlobalSitemap
-=======
->>>>>>> ca14a27d
 
 
 def _check_site(wp_env, wp_url, **kwargs):
@@ -909,23 +902,13 @@
 
 
 @dispatch.on('migrate-urls')
-<<<<<<< HEAD
-def url_mapping(csv_file, wp_env, context='intra', root_wp_dest=None, htaccess=False, **kwargs):
-=======
 def url_mapping(csv_file, wp_env, strict=False, root_wp_dest=None, htaccess=False, context='intra', **kwargs):
->>>>>>> ca14a27d
     """
     :param csv_file: CSV containing the URL mapping rules for source and destination.
     :param context: intra, inter, full. Replace the occurrences at intra, inter or both.
     """
-<<<<<<< HEAD
-
-    logging.info('Starting ventilation process...')
-    vent = Ventilation(wp_env, csv_file, root_wp_dest, htaccess, context)
-=======
     logging.info('Starting ventilation process...')
     vent = Ventilation(wp_env, csv_file, strict, root_wp_dest, htaccess, context)
->>>>>>> ca14a27d
     vent.run_all()
 
 

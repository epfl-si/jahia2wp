"""All rights reserved. ECOLE POLYTECHNIQUE FEDERALE DE LAUSANNE, Switzerland, VPSI, 2017
jahia2wp: an amazing tool !

Usage:
  jahia2wp.py download              <site>                          [--debug | --quiet]
    [--username=<USERNAME> --host=<HOST> --zip-path=<ZIP_PATH> --force]
  jahia2wp.py clean                 <wp_env> <wp_url>               [--debug | --quiet]
    [--force]
  jahia2wp.py check                 <wp_env> <wp_url>               [--debug | --quiet]
  jahia2wp.py generate              <wp_env> <wp_url>               [--debug | --quiet]
    [--wp-title=<WP_TITLE> --admin-password=<ADMIN_PASSWORD>]
<<<<<<< HEAD
    [--owner=<OWNER_ID> --responsible=<RESPONSIBLE_ID>]
    [--installs-locked=<INSTALLS_LOCKED> --automatic-updates=<UPDATES_AUTOMATIC>]
=======
    [--owner=<OWNER_ID> --responsible=<RESPONSIBLE_ID> ]
    [--theme=<THEME> --theme_faculty=<THEME-FACULTY>]
>>>>>>> 66901d4a
  jahia2wp.py backup                <wp_env> <wp_url>               [--debug | --quiet]
    [--backup-type=<BACKUP_TYPE>]
  jahia2wp.py version               <wp_env> <wp_url>               [--debug | --quiet]
  jahia2wp.py admins                <wp_env> <wp_url>               [--debug | --quiet]
  jahia2wp.py check-one             <wp_env> <wp_url>               [--debug | --quiet] [DEPRECATED]
  jahia2wp.py clean-one             <wp_env> <wp_url>               [--debug | --quiet] [DEPRECATED]
  jahia2wp.py generate-one          <wp_env> <wp_url>               [--debug | --quiet] [DEPRECATED]
    [--wp-title=<WP_TITLE> --admin-password=<ADMIN_PASSWORD>]
    [--owner=<OWNER_ID> --responsible=<RESPONSIBLE_ID>]
  jahia2wp.py generate-many         <csv_file>                      [--debug | --quiet]
  jahia2wp.py backup-many           <csv_file>                      [--debug | --quiet]
    [--backup-type=<BACKUP_TYPE>]
  jahia2wp.py veritas               <csv_file>                      [--debug | --quiet]
  jahia2wp.py inventory             <wp_env> <path>                 [--debug | --quiet]
  jahia2wp.py extract-plugin-config <wp_env> <wp_url> <output_file> [--debug | --quiet]
  jahia2wp.py list-plugins          <wp_env> <wp_url>               [--debug | --quiet]
    [--config] [--plugin=<PLUGIN_NAME>]

Options:
  -h --help                 Show this screen.
  -v --version              Show version.
  --debug                   Set log level to DEBUG (default is INFO)
  --quiet                   Set log level to WARNING (default is INFO)
"""
import logging
import getpass

from docopt import docopt
from docopt_dispatch import dispatch

from veritas.veritas import VeritasValidor
from wordpress import WPSite, WPConfig, WPGenerator, WPBackup, WPPluginConfigExtractor
from crawler import JahiaCrawler

<<<<<<< HEAD
from settings import VERSION, DEFAULT_CONFIG_INSTALLS_LOCKED, DEFAULT_CONFIG_UPDATES_AUTOMATIC
=======
from settings import VERSION, DEFAULT_THEME_NAME
>>>>>>> 66901d4a
from utils import Utils, deprecated


@dispatch.on('download')
def download(site, username=None, host=None, zip_path=None, force=False, **kwargs):
    # prompt for password if username is provided
    password = None
    if username is not None:
        password = getpass.getpass(prompt="Jahia password for user '{}': ".format(username))
    crawler = JahiaCrawler(site, username=username, password=password, host=host, zip_path=zip_path, force=force)
    crawler.download_site()


def _check_site(wp_env, wp_url, **kwargs):
    """ Helper function to validate wp site given arguments """
    wp_site = WPSite(wp_env, wp_url, wp_default_site_title=kwargs.get('wp_title'))
    wp_config = WPConfig(wp_site)
    if not wp_config.is_installed:
        raise SystemExit("No files found for {}".format(wp_site.url))
    if not wp_config.is_config_valid:
        raise SystemExit("Configuration not valid for {}".format(wp_site.url))
    return wp_config


@dispatch.on('check-one')
@deprecated("Use 'check' instead")
def check_one(wp_env, wp_url, **kwargs):
    return check(wp_env, wp_url, **kwargs)


@dispatch.on('check')
def check(wp_env, wp_url, **kwargs):
    wp_config = _check_site(wp_env, wp_url, **kwargs)
    # run a few more tests
    if not wp_config.is_install_valid:
        raise SystemExit("Could not login or use site at {}".format(wp_config.wp_site.url))
    # success case
    print("WordPress site valid and accessible at {}".format(wp_config.wp_site.url))


@dispatch.on('clean-one')
@deprecated("Use 'clean' instead")
def clean_one(wp_env, wp_url, **kwargs):
    return clean(wp_env, wp_url, **kwargs)


@dispatch.on('clean')
def clean(wp_env, wp_url, force=False, **kwargs):
    # when forced, do not check the status of the config -> just remove everything possible
    if not force:
        _check_site(wp_env, wp_url, **kwargs)
    # config found: proceed with cleaning
    wp_generator = WPGenerator(wp_env, wp_url)
    if wp_generator.clean():
        print("Successfully cleaned WordPress site {}".format(wp_generator.wp_site.url))


@dispatch.on('generate-one')
@deprecated("Use 'generate' instead")
def generate_one(wp_env, wp_url, wp_title=None,
                 admin_password=None, owner_id=None, responsible_id=None, **kwargs):
    return generate(
        wp_env, wp_url, wp_title=wp_title, admin_password=admin_password,
        owner_id=owner_id, responsible_id=responsible_id, **kwargs)


@dispatch.on('generate')
<<<<<<< HEAD
def generate(wp_env, wp_url,
             wp_title=None, admin_password=None,
             owner_id=None, responsible_id=None,
             installs_locked=DEFAULT_CONFIG_INSTALLS_LOCKED,
             updates_automatic=DEFAULT_CONFIG_UPDATES_AUTOMATIC, **kwargs):
=======
def generate(wp_env, wp_url, wp_title=None, admin_password=None, owner_id=None, responsible_id=None,
             theme=None, theme_faculty=None, **kwargs):
    if theme is None:
        theme = DEFAULT_THEME_NAME
>>>>>>> 66901d4a
    wp_generator = WPGenerator(
        wp_env,
        wp_url,
        wp_default_site_title=wp_title,
        admin_password=admin_password,
        owner_id=owner_id,
        responsible_id=responsible_id,
<<<<<<< HEAD
        installs_locked=installs_locked,
        updates_automatic=updates_automatic)
=======
        theme=theme,
        theme_faculty=theme_faculty)
>>>>>>> 66901d4a
    if not wp_generator.generate():
        raise SystemExit("Generation failed. More info above")

    print("Successfully created new WordPress site at {}".format(wp_generator.wp_site.url))


@dispatch.on('backup')
def backup(wp_env, wp_url, backup_type=None, **kwargs):
    wp_backup = WPBackup(wp_env, wp_url, backup_type=backup_type)
    if not wp_backup.backup():
        raise SystemExit("Backup failed. More info above")

    print("Successfully backed-up WordPress site for {}".format(wp_backup.wp_site.url))


@dispatch.on('version')
def version(wp_env, wp_url, **kwargs):
    wp_config = _check_site(wp_env, wp_url, **kwargs)
    # success case
    print(wp_config.wp_version)


@dispatch.on('admins')
def admins(wp_env, wp_url, **kwargs):
    wp_config = _check_site(wp_env, wp_url, **kwargs)
    # success case
    for admin in wp_config.admins:
        print(admin)


@dispatch.on('generate-many')
def generate_many(csv_file, **kwargs):
    # use Veritas to get valid rows
    rows = VeritasValidor.filter_valid_rows(csv_file)

    # create a new WP site for each row
    print("\n{} websites will now be generated...".format(len(rows)))
    for index, row in rows:
        print("\nIndex #{}:\n---".format(index))
        logging.debug("%s - row %s: %s", row["wp_site_url"], index, row)
        WPGenerator(
            row["openshift_env"],
            row["wp_site_url"],
            wp_default_site_title=row["wp_default_site_title"],
            owner_id=row["owner_id"],
            responsible_id=row["responsible_id"],
<<<<<<< HEAD
            updates_automatic=row["udpates_automatic"],
            installs_locked=row["installs_locked"]
=======
            theme=row["theme"],
            theme_faculty=row["theme_faculty"]
>>>>>>> 66901d4a
        ).generate()


@dispatch.on('backup-many')
def backup_many(csv_file, backup_type=None, **kwargs):
    # use Veritas to get valid rows
    rows = VeritasValidor.filter_valid_rows(csv_file)

    # create a new WP site backup for each row
    print("\n{} websites will now be backuped...".format(len(rows)))
    for index, row in rows:
        logging.debug("%s - row %s: %s", row["wp_site_url"], index, row)
        WPBackup(
            openshift_env=row["openshift_env"],
            wp_site_url=row["wp_site_url"],
            wp_default_site_title=row["wp_default_site_title"],
            backup_type=backup_type
        ).backup()


@dispatch.on('inventory')
def inventory(wp_env, path, **kwargs):
    logging.info("Building inventory...")
    print(";".join(['path', 'valid', 'url', 'version', 'db_name', 'db_user', 'admins']))
    for site_details in WPConfig.inventory(wp_env, path):
        print(";".join([
            site_details.path,
            site_details.valid,
            site_details.url,
            site_details.version,
            site_details.db_name,
            site_details.db_user,
            site_details.admins
        ]))
    logging.info("Inventory made for %s", path)


@dispatch.on('veritas')
def veritas(csv_file, **kwargs):
    validator = VeritasValidor(csv_file)

    validator.validate()

    validator.print_errors()


@dispatch.on('extract-plugin-config')
def extract_plugin_config(wp_env, wp_url, output_file, **kwargs):

    ext = WPPluginConfigExtractor(wp_env, wp_url)

    ext.extract_config(output_file)


@dispatch.on('list-plugins')
def list_plugins(wp_env, wp_url, config=False, plugin=None, **kwargs):

    print(WPGenerator(
            wp_env,
            wp_url).list_plugins(config, plugin))


if __name__ == '__main__':

    # docopt return a dictionary with all arguments
    # __doc__ contains package docstring
    args = docopt(__doc__, version=VERSION)

    # set logging config before anything else
    Utils.set_logging_config(args)

    logging.debug(args)

    dispatch(__doc__)<|MERGE_RESOLUTION|>--- conflicted
+++ resolved
@@ -9,13 +9,9 @@
   jahia2wp.py check                 <wp_env> <wp_url>               [--debug | --quiet]
   jahia2wp.py generate              <wp_env> <wp_url>               [--debug | --quiet]
     [--wp-title=<WP_TITLE> --admin-password=<ADMIN_PASSWORD>]
-<<<<<<< HEAD
     [--owner=<OWNER_ID> --responsible=<RESPONSIBLE_ID>]
+    [--theme=<THEME> --theme_faculty=<THEME-FACULTY>]
     [--installs-locked=<INSTALLS_LOCKED> --automatic-updates=<UPDATES_AUTOMATIC>]
-=======
-    [--owner=<OWNER_ID> --responsible=<RESPONSIBLE_ID> ]
-    [--theme=<THEME> --theme_faculty=<THEME-FACULTY>]
->>>>>>> 66901d4a
   jahia2wp.py backup                <wp_env> <wp_url>               [--debug | --quiet]
     [--backup-type=<BACKUP_TYPE>]
   jahia2wp.py version               <wp_env> <wp_url>               [--debug | --quiet]
@@ -50,11 +46,7 @@
 from wordpress import WPSite, WPConfig, WPGenerator, WPBackup, WPPluginConfigExtractor
 from crawler import JahiaCrawler
 
-<<<<<<< HEAD
 from settings import VERSION, DEFAULT_CONFIG_INSTALLS_LOCKED, DEFAULT_CONFIG_UPDATES_AUTOMATIC
-=======
-from settings import VERSION, DEFAULT_THEME_NAME
->>>>>>> 66901d4a
 from utils import Utils, deprecated
 
 
@@ -122,18 +114,12 @@
 
 
 @dispatch.on('generate')
-<<<<<<< HEAD
 def generate(wp_env, wp_url,
              wp_title=None, admin_password=None,
              owner_id=None, responsible_id=None,
+             theme=None, theme_faculty=None,
              installs_locked=DEFAULT_CONFIG_INSTALLS_LOCKED,
              updates_automatic=DEFAULT_CONFIG_UPDATES_AUTOMATIC, **kwargs):
-=======
-def generate(wp_env, wp_url, wp_title=None, admin_password=None, owner_id=None, responsible_id=None,
-             theme=None, theme_faculty=None, **kwargs):
-    if theme is None:
-        theme = DEFAULT_THEME_NAME
->>>>>>> 66901d4a
     wp_generator = WPGenerator(
         wp_env,
         wp_url,
@@ -141,13 +127,10 @@
         admin_password=admin_password,
         owner_id=owner_id,
         responsible_id=responsible_id,
-<<<<<<< HEAD
+        theme=theme,
+        theme_faculty=theme_faculty,
         installs_locked=installs_locked,
         updates_automatic=updates_automatic)
-=======
-        theme=theme,
-        theme_faculty=theme_faculty)
->>>>>>> 66901d4a
     if not wp_generator.generate():
         raise SystemExit("Generation failed. More info above")
 
@@ -194,13 +177,10 @@
             wp_default_site_title=row["wp_default_site_title"],
             owner_id=row["owner_id"],
             responsible_id=row["responsible_id"],
-<<<<<<< HEAD
             updates_automatic=row["udpates_automatic"],
-            installs_locked=row["installs_locked"]
-=======
+            installs_locked=row["installs_locked"],
             theme=row["theme"],
-            theme_faculty=row["theme_faculty"]
->>>>>>> 66901d4a
+            theme_faculty=row["theme_faculty"],
         ).generate()
 
 

"""(c) All rights reserved. ECOLE POLYTECHNIQUE FEDERALE DE LAUSANNE, Switzerland, VPSI, 2017"""

import os
import logging
import collections

from bs4 import BeautifulSoup
from parser.box import Box
from parser.file import File
from parser.link import Link
from parser.page import Page
from parser.page_content import PageContent
from parser.sitemap_node import SitemapNode
from parser.menu_item import MenuItem
from utils import Utils

"""
This file is named jahia_site to avoid a conflict with Site [https://docs.python.org/3/library/site.html]
"""


class Site:
    """A Jahia Site. Have 1 to N Pages"""

    def __init__(self, base_path, name, root_path=""):
        # FIXME: base_path should not depend on output-dir
        self.base_path = base_path
        self.name = name
        # the server name, e.g. "master.epfl.ch"
        self.server_name = ""
        # the root_path, by default it's empty
        # FIXME: would be better in exporter, or set by exporter
        self.root_path = root_path

        # parse the properties at the beginning, we need the
        # server_name for later
        self.parse_properties()

        # the export files containing the pages data.
        # the dict key is the language code (e.g. "en") and
        # the dict value is the file absolute path
        self.export_files = {}

        # To store root menu entries and submenu entries (entries pointing to pages and entries which are URL)
        # As key we have language and as value, a list with menu entries.
        self.menus = {}

        # the site languages
        self.languages = []

        for file in os.listdir(self.base_path):
            if file.startswith("export_"):
                language = file[7:9]
                path = self.base_path + "/" + file
                self.export_files[language] = path
                self.languages.append(language)

        # site params that are parsed later. There are dicts because
        # we have a value for each language. The dict key is the language,
        # and the dict value is the specific value
        self.title = {}
        self.acronym = {}
        self.theme = {}
        self.css_url = {}

        # breadcrumb
        self.breadcrumb_title = {}
        self.breadcrumb_url = {}

        # footer
        self.footer = {}

        # the Pages indexed by their pid and uuid
        self.pages_by_pid = {}
        self.pages_by_uuid = {}

        # the PageContents indexed by their path
        self.pages_content_by_path = {}

        # variables for the report
        self.num_files = 0
        self.num_pages = 0
        self.internal_links = 0
        self.absolute_links = 0
        self.external_links = 0
        self.file_links = 0
        self.data_links = 0
        self.mailto_links = 0
        self.anchor_links = 0
        self.broken_links = 0
        self.unknown_links = 0
        self.num_boxes = {}
<<<<<<< HEAD
        self.num_url_menu = 0
=======
        self.num_templates = {}
        self.num_url_menu_root = 0
>>>>>>> 67e7c528
        # we have a SitemapNode for each language
        self.sitemaps = {}
        self.report = ""

        # set for convenience, to avoid:
        #   [p for p in self.pages if p.is_homepage()][0]
        self.homepage = None

        # the files
        self.files = []

        # parse the data
        self.parse_data()

        # build the sitemaps
        self.build_sitemaps()

        # generate the report
        self.generate_report()

    def full_path(self, path):
        """
        FIXME : should be done in Exporter
        Prefix the given path with the site root_path
        """
        return self.root_path + path

    def parse_properties(self):
        """
        Parse the properties found in site.properties
        """

        properties = {}

        with open(self.base_path + "/site.properties") as file:
            lines = file.readlines()

            for line in lines:
                if "=" not in line:
                    continue

                values = line.split("=")

                properties[values[0].strip()] = values[1].strip()

        self.server_name = properties["siteservername"]

    def parse_menu_entries(self, language, nav_list_list_node, parent_menu):
        """
        Parse menu entries, root and recursively sub entries of root.
        DOM menu structure is like
        <navigationListList>
            <navigationList>
                <navigationPage>
                    <jahia:page>                                    -> root menu entry (level 1)
                    <jahia:page>                                    -> root menu entry (level 1)
                        <navigationListList>
                            <navigationList>
                                <navigationPage>
                                    <jahia:page>                    -> Level 2 menu entry
                                        <navigationListList>
                                            <navigationList>
                                                <navigationPage>
                                                    <jahia:page>    -> Level 3 menu entry
                                    <jahia:page>
                                    ...
                    <jahia:page>                                    -> root menu entry (level 1)
                    ...

        :param language: Language for which the menu is parsed
        :param nav_list_list_node: DOM element of type 'navigationListList' from 'export_<lang>.xml' file
        :param parent_menu: None if first call to this function and MenuItem instance if recursive call
        :return:
        """
        nav_list_nodes = Utils.get_dom_next_level_children(nav_list_list_node, "navigationList")

        for nav_list in nav_list_nodes:

            nav_page_nodes = Utils.get_dom_next_level_children(nav_list, "navigationPage")

            for nav_page in nav_page_nodes:

                for jahia_type in nav_page.childNodes:

                    hidden = False
                    # If normal jahia page
                    if jahia_type.nodeName == "jahia:page":
                        txt = jahia_type.getAttribute("jahia:title")
                        hidden = jahia_type.getAttribute("jahia:hideFromNavigationMenu") != ""
                        target = "sitemap" if jahia_type.getAttribute("jahia:template") == "sitemap" \
                            else None
                    # If URL
                    elif jahia_type.nodeName == "jahia:url":
                        txt = jahia_type.getAttribute("jahia:title")
                        target = jahia_type.getAttribute("jahia:value")

                        self.num_url_menu += 1
                    else:
                        continue

                    menu_item = MenuItem(txt, target, hidden)

                    # If we are parsing root menu entries
                    if parent_menu is None:
                        self.menus[language].append(menu_item)
                        # Initializing parent menu for sub-menu entries parsing

                    else:  # We are parsing sub-menu entries
                        parent_menu.children.append(menu_item)

                    # If there are sub-menu entries
                    nav_list_list_nodes = Utils.get_dom_next_level_children(jahia_type, "navigationListList")
                    if nav_list_list_nodes:
                        # Parsing sub menu entries
                        self.parse_menu_entries(language, nav_list_list_nodes[0], menu_item)

    def parse_menu(self):
        for language, dom_path in self.export_files.items():
            dom = Utils.get_dom(dom_path)

            self.menus[language] = []

            for nav_list_list in dom.getElementsByTagName("navigationListList"):

                # If list is right under 'root'
                if nav_list_list.parentNode.getAttribute("xmlns:jahia") != "":

                    self.parse_menu_entries(language, nav_list_list, None)

    def get_report_info(self, box_types):
        """
        Return the report info as a dict. As an argument you can
        pass an array of box types to have their count number.
        """

        # common info
        info = {
            "name": self.name,
            "pages": self.num_pages,
            "files": self.num_files,
        }

        # add the number of boxes for each type
        for type in box_types:
            info[type] = self.get_num_boxes(type)

        return info

    def get_num_boxes(self, type):
        """Return the number of boxes for the given type"""
        if type in self.num_boxes:
            return self.num_boxes[type]
        else:
            return 0

    def parse_data(self):
        """Parse the Site data"""

        # do the parsing
        self.parse_site_params()
        self.parse_menu()
        self.parse_breadcrumb()
        self.parse_footer()
        self.parse_pages()
        self.parse_pages_content()
        self.parse_files()
        self.fix_links()

    def parse_site_params(self,):
        """Parse the site params"""
        for language, dom_path in self.export_files.items():
            dom = Utils.get_dom(dom_path)

            self.title[language] = Utils.get_tag_attribute(dom, "siteName", "jahia:value")
            self.theme[language] = Utils.get_tag_attribute(dom, "theme", "jahia:value")
            if self.theme[language] == 'associations':
                self.theme[language] = 'assoc'
            self.acronym[language] = Utils.get_tag_attribute(dom, "acronym", "jahia:value")
            self.css_url[language] = "//static.epfl.ch/v0.23.0/styles/%s-built.css" % self.theme[language]

    def parse_footer(self):
        """parse site footer"""

        for language, dom_path in self.export_files.items():
            dom = Utils.get_dom(dom_path)

            # is positioned on children of main jahia:page element
            elements = dom.firstChild.childNodes

            self.footer[language] = []

            for child in elements:
                if child.ELEMENT_NODE != child.nodeType:
                    continue

                if "bottomLinksListList" == child.nodeName:

                    nb_items_in_footer = len(child.getElementsByTagName("jahia:url"))

                    if nb_items_in_footer == 0:
                        """ This page has probably the default footer """
                        break

                    elif nb_items_in_footer > 0:

                        elements = child.getElementsByTagName("jahia:url")
                        for element in elements:
                            link = Link(
                                url=element.getAttribute('jahia:value'),
                                title=element.getAttribute('jahia:title')
                            )
                            self.footer[language].append(link)
                        break

    def parse_breadcrumb(self):
        """Parse the breadcrumb"""

        for language, dom_path in self.export_files.items():
            dom = Utils.get_dom(dom_path)
            self.breadcrumb_url[language] = []
            self.breadcrumb_title[language] = []

            breadcrumb_links = dom.getElementsByTagName("breadCrumbLink")
            if len(breadcrumb_links) == 0:
                continue

            for breadcrumb_link in breadcrumb_links:
                for child in breadcrumb_link.childNodes:
                    if child.ELEMENT_NODE != child.nodeType:
                        continue

                    if 'jahia:url' == child.nodeName:
                        self.breadcrumb_url[language].append(child.getAttribute('jahia:value'))
                        self.breadcrumb_title[language].append(child.getAttribute('jahia:title'))
                        break

    def parse_pages(self):
        """
        Parse the Pages. Here we parse only the common data between
        multilingual pages
        """

        # we check each export files because a Page could be defined
        # in one language but not in another
        for language, dom_path in self.export_files.items():
            dom = Utils.get_dom(dom_path)

            xml_pages = dom.getElementsByTagName("jahia:page")

            for xml_page in xml_pages:
                pid = xml_page.getAttribute("jahia:pid")
                template = xml_page.getAttribute("jahia:template")

                # we don't parse the sitemap as it's not a real page
                if template == "sitemap":
                    continue

                # check if we already parsed this page
                if pid in self.pages_by_pid:
                    continue

                page = Page(self, xml_page)

                # flag the homepage for convenience
                if page.is_homepage():
                    self.homepage = page

                # add the Page to the cache
                self.pages_by_pid[page.pid] = page
                self.pages_by_uuid[page.uuid] = page

    def parse_pages_content(self):
        """
        Parse the PageContent. This is the content that is specific
        for each language.
        """

        for language, dom_path in self.export_files.items():
            dom = Utils.get_dom(dom_path)

            xml_pages = dom.getElementsByTagName("jahia:page")

            for xml_page in xml_pages:
                pid = xml_page.getAttribute("jahia:pid")
                template = xml_page.getAttribute("jahia:template")

                # we don't parse the sitemap as it's not a real page
                if template == "sitemap":
                    continue

                # retrieve the Page definition that we already parsed
                page = self.pages_by_pid[pid]
                page_content = PageContent(page, language, xml_page)

                # the tags that can contain boxes. Sidebar boxes that are in <extra> tags
                # are parsed separately
                tags = ["banner", "main", "col4", "col5" "col6", "col7", "col8"]

                for tag in tags:
                    self.add_boxes(xml_page=xml_page,
                                   page_content=page_content,
                                   tag=tag)

                page.contents[language] = page_content

    def add_boxes(self, xml_page, page_content, tag):
        # add the boxes contained in the given tag to the given page_content
        elements = xml_page.getElementsByTagName(tag)

        for element in elements:
            # check if the box belongs to the current page
            if not self.belongs_to(element, page_content.page):
                continue

            type = element.getAttribute("jcr:primaryType")

            # the "epfl:faqBox" element contains one or more "epfl:faqList"
            if "epfl:faqBox" == type:
                faq_list_elements = element.getElementsByTagName("faqList")

                for faq_list_element in faq_list_elements:
                    box = Box(site=self, page_content=page_content, element=faq_list_element)
                    page_content.boxes.append(box)

            else:
                # TODO remove the multibox parameter and check for combo boxes instead
                # Check if xml_box contains many boxes
                multibox = element.getElementsByTagName("text").length > 1
                box = Box(site=self, page_content=page_content, element=element, multibox=multibox)
                page_content.boxes.append(box)

    def parse_files(self):
        """Parse the files"""
        start = "%s/content/sites/%s/files" % (self.base_path, self.name)

        for (path, dirs, files) in os.walk(start):
            for file_name in files:
                # we exclude the thumbnails
                if file_name in ["thumbnail", "thumbnail2"]:
                    continue

                self.files.append(File(name=file_name, path=path))

    def get_all_boxes(self):
        """
        Returns all the Site boxes.
        """
        boxes = []

        for page in self.pages_by_pid.values():
            for page_content in page.contents.values():
                # boxes in the content
                for box in page_content.boxes:
                    boxes.append(box)
                # boxes in the sidebar
                for box in page_content.sidebar.boxes:
                    boxes.append(box)

        return boxes

    def belongs_to(self, element, page):
        """Check if the given element belongs to the given page"""
        parent = element.parentNode

        while "jahia:page" != parent.nodeName:
            parent = parent.parentNode

        return page.pid == parent.getAttribute("jahia:pid")

    def fix_links(self):
        """
        Fix all the boxes links. This must be done at the end,
        when all the pages have been parsed.
        """
        for box in self.get_all_boxes():
            soup = BeautifulSoup(box.content, 'html.parser')

            self.fix_links_in_tag(box=box, soup=soup, tag_name="a", attribute="href")
            self.fix_links_in_tag(box=box, soup=soup, tag_name="img", attribute="src")
            self.fix_links_in_tag(box=box, soup=soup, tag_name="script", attribute="src")

    def fix_links_in_tag(self, box, soup, tag_name, attribute):
        """
        Fix the links in the given type of tag
        """
        tags = soup.find_all(tag_name)

        for tag in tags:
            link = tag.get(attribute)

            if not link:
                continue

            # links we are ignoring
            ignore = ["javascript", "tel://", "tel:", "callto:", "smb://", "file://"]

            for element in ignore:
                if link.startswith(element):
                    return

            # internal Jahia links
            if link.startswith("###page"):
                uuid = link[link.rfind('/') + 1:]

                # check if we have a Page with this uuid
                if uuid in self.pages_by_uuid:
                    page = self.pages_by_uuid[uuid]

                    # check if we have a PageContent with this language
                    if box.page_content.language in page.contents:
                        new_link = page.contents[box.page_content.language].path

                        tag[attribute] = new_link

                        self.internal_links += 1
                    else:
                        logging.debug("Found a broken link : " + link)
                        self.broken_links += 1
                else:
                    logging.debug("Found a broken link : " + link)
                    self.broken_links += 1

            # some weird internal links look like :
            # /cms/op/edit/PAGE_NAME or
            # /cms/site/SITE_NAME/op/edit/lang/LANGUAGE/PAGE_NAME
            elif "/op/edit/" in link:
                new_link = link[link.index("/op/edit") + 8:]

                if new_link.startswith("/lang/"):
                    new_link = new_link[8:]

                tag[attribute] = new_link

                self.internal_links += 1
            # internal links written by hand, e.g.
            # /team
            # /page-92507-fr.html
            # FIXME : will not work it root_path is set to a subdir
            elif link in self.pages_content_by_path:
                self.internal_links += 1
            # absolute links rewritten as relative links
            elif link.startswith("http://" + self.server_name) or \
                    link.startswith("https://" + self.server_name):

                new_link = link[link.index(self.server_name) + len(self.server_name):]

                tag[attribute] = self.full_path(new_link)

                self.absolute_links += 1
            # file links
            elif link.startswith("###file"):
                if "/files/" in link:
                    new_link = link[link.index('/files/'):]

                    if "?" in new_link:
                        new_link = new_link[:new_link.index("?")]

                    tag[attribute] = self.full_path(new_link)

                    self.file_links += 1
                # if we don't have /files/ in the path the link is broken (happen
                # only in 3 sites)
                else:
                    self.broken_links += 1
                    logging.debug("Found broken file link %s", link)
            # broken file links
            elif link.startswith("/fileNotFound###"):
                self.broken_links += 1
                logging.debug("Found broken file link %s", link)
            # those are files links we already fixed, so we pass
            elif link.startswith(self.root_path + "/files/"):
                pass
            # external links
            elif link.startswith("http://") or link.startswith("https://") or link.startswith("//"):
                self.external_links += 1
            # data links
            elif link.startswith("data:"):
                self.data_links += 1
            # mailto links
            elif link.startswith("mailto:"):
                self.mailto_links += 1
            # HTML anchors
            elif link.startswith("#"):
                self.anchor_links += 1
            else:
                logging.debug("Found unknown link %s", link)
                self.unknown_links += 1

        box.content = str(soup)

    def build_sitemaps(self):
        """Build the sitemaps"""

        for language in self.languages:
            # the root node (the homepage)
            root_node = SitemapNode(
                name=self.homepage.contents[language].title,
                ref=self.homepage.uuid,
                page=self.homepage)

            self._add_to_sitemap_node(root_node, language)

            self.sitemaps[language] = root_node

    def _add_to_sitemap_node(self, node, language):
        """Add the given SitemapNode. This is a recursive method"""

        # for each NavigationPages...
        for navigation_page in node.page.contents[language].navigation:
            child_node = SitemapNode.from_navigation_page(navigation_page=navigation_page, parent=node)

            # if we have an internal NavigationPage, we add it's children
            if navigation_page.type == "internal" \
                    and language in navigation_page.page.contents \
                    and len(navigation_page.page.contents[language].navigation) > 0:

                # integrity check
                if child_node.page.pid == node.page.pid:
                    raise Exception("Invalid sitemap")

                # recursive call
                self._add_to_sitemap_node(child_node, language)

    def print_sitemaps(self):
        """Print the sitemaps"""

        for language in self.languages:
            print("")
            print("─────────────────────────────────────────────────")
            print(" Sitemap for %s" % language)
            print("─────────────────────────────────────────────────")
            print("")

            node = self.sitemaps[language]

            node.print_node()

    def generate_report(self):
        """Generate the report of what has been parsed"""

        self.num_files = len(self.files)

        self.num_pages = len(self.pages_by_pid.values())

        # calculate the total number of boxes by type
        # dict key is the box type, dict value is the number of boxes

        for box in self.get_all_boxes():
            if box.type in self.num_boxes:
                self.num_boxes[box.type] = self.num_boxes[box.type] + 1
            else:
                self.num_boxes[box.type] = 1

        self.report = """
Parsed for %s :

  - %s files

  - %s pages :

""" % (self.server_name, self.num_files, self.num_pages)

        # order the dicts so they are always presented in the same order
        num_boxes_ordered = collections.OrderedDict(sorted(self.num_boxes.items()))
        num_templates_ordered = collections.OrderedDict(sorted(self.num_templates.items()))

        # templates
        for key, value in num_templates_ordered.items():
            self.report += "    - %s using the template %s\n" % (value, key)

        # boxes
        for num, count in num_boxes_ordered.items():
            self.report += "    - %s %s boxes\n" % (count, num)

        self.report += "    - %s internal links\n" % self.internal_links
        self.report += "    - %s absolute links\n" % self.absolute_links
        self.report += "    - %s external links\n" % self.external_links
        self.report += "    - %s file links\n" % self.file_links
        self.report += "    - %s mailto links\n" % self.mailto_links
        self.report += "    - %s data links\n" % self.data_links
        self.report += "    - %s anchor links\n" % self.anchor_links
        self.report += "    - %s broken links\n" % self.broken_links
        self.report += "    - %s unknown links\n" % self.unknown_links
        self.report += "    - %s menu entries with URLs\n" % self.num_url_menu<|MERGE_RESOLUTION|>--- conflicted
+++ resolved
@@ -90,12 +90,8 @@
         self.broken_links = 0
         self.unknown_links = 0
         self.num_boxes = {}
-<<<<<<< HEAD
         self.num_url_menu = 0
-=======
         self.num_templates = {}
-        self.num_url_menu_root = 0
->>>>>>> 67e7c528
         # we have a SitemapNode for each language
         self.sitemaps = {}
         self.report = ""

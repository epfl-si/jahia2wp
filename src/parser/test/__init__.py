--- conflicted
+++ resolved
@@ -1852,12 +1852,7 @@
                                                                    {'content__start': '', 'title': '', 'type': 'text'},
                                                                    {'content__start': '[epfl_memento memento="" lang="" template="" /]', 'title': '', 'type': 'memento'}],
                                                 'menu_title': '',
-<<<<<<< HEAD
-                                                'title': 'Recommendations for use : Google Analytics'},
-
-=======
                                                 'title': ''},
->>>>>>> 38361976
                                          'fr': {'boxes': [{'content__start': "<p>L'équipe des Services Web déploie des activités selon 3 missions "
                                                                              ':</p> <ul>  <li><span style="text-decoration: underline;">Coordinateur '
                                                                              'd’informati',

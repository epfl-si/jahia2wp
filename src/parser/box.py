"""(c) All rights reserved. ECOLE POLYTECHNIQUE FEDERALE DE LAUSANNE, Switzerland, VPSI, 2017"""
from utils import Utils


class Box:
    """A Jahia Box. Can be of type text, infoscience, etc."""

    # WP box types
    TYPE_TEXT = "text"
    TYPE_COLORED_TEXT = "coloredText"
    TYPE_INFOSCIENCE = "infoscience"
    TYPE_ACTU = "actu"
    TYPE_MEMENTO = "memento"
    TYPE_FAQ = "faq"
    TYPE_TOGGLE = "toggle"
    TYPE_INCLUDE = "include"
    TYPE_CONTACT = "contact"
    TYPE_XML = "xml"
    TYPE_LINKS = "links"
<<<<<<< HEAD
    TYPE_RSS = "rss"
=======
    TYPE_FILES = "files"
>>>>>>> 8a2ef334

    # Mapping of known box types from Jahia to WP
    types = {
        "epfl:textBox": TYPE_TEXT,
        "epfl:coloredTextBox": TYPE_COLORED_TEXT,
        "epfl:infoscienceBox": TYPE_INFOSCIENCE,
        "epfl:actuBox": TYPE_ACTU,
        "epfl:mementoBox": TYPE_MEMENTO,
        "epfl:faqContainer": TYPE_FAQ,
        "epfl:toggleBox": TYPE_TOGGLE,
        "epfl:htmlBox": TYPE_INCLUDE,
        "epfl:contactBox": TYPE_CONTACT,
        "epfl:xmlBox": TYPE_XML,
        "epfl:linksBox": TYPE_LINKS,
<<<<<<< HEAD
        "epfl:rssBox": TYPE_RSS
=======
        "epfl:filesBox": TYPE_FILES
>>>>>>> 8a2ef334
    }

    def __init__(self, site, page_content, element, multibox=False):
        self.site = site
        self.page_content = page_content
        self.type = ""
        self.set_type(element)
        self.title = Utils.get_tag_attribute(element, "boxTitle", "jahia:value")
        self.content = ""
        self.set_content(element, multibox)

    def set_type(self, element):
        """
        Sets the box type
        """

        type = element.getAttribute("jcr:primaryType")

        if type in self.types:
            self.type = self.types[type]
        else:
            self.type = type

    def set_content(self, element, multibox=False):
        """set the box attributes"""

        # text
        if self.TYPE_TEXT == self.type or self.TYPE_COLORED_TEXT == self.type:
            self.set_box_text(element, multibox)
        # infoscience
        elif self.TYPE_INFOSCIENCE == self.type:
            self.set_box_infoscience(element)
        # actu
        elif self.TYPE_ACTU == self.type:
            self.set_box_actu(element)
        # memento
        elif self.TYPE_MEMENTO == self.type:
            self.set_box_memento(element)
        # faq
        elif self.TYPE_FAQ == self.type:
            self.set_box_faq(element)
        # toggle
        elif self.TYPE_TOGGLE == self.type:
            self.set_box_toggle(element)
        # include
        elif self.TYPE_INCLUDE == self.type:
            self.set_box_include(element)
        # contact
        elif self.TYPE_CONTACT == self.type:
            self.set_box_contact(element)
        # xml
        elif self.TYPE_XML == self.type:
            self.set_box_xml(element)
        # links
        elif self.TYPE_LINKS == self.type:
            self.set_box_links(element)
<<<<<<< HEAD
        # rss
        elif self.TYPE_RSS == self.type:
            self.set_box_rss(element)
=======
        # files
        elif self.TYPE_FILES == self.type:
            self.set_box_files(element)
>>>>>>> 8a2ef334
        # unknown
        else:
            self.set_box_unknown(element)

    def set_box_text(self, element, multibox=False):
        """set the attributes of a text box
            A text box can have two forms, either it contains just a <text> tag
            or it contains a <comboListList> which contains <comboList> tags which
            contain <text>, <filesList>, <linksList> tags. The last two tags may miss from time
            to time because the jahia export is not perfect.
            FIXME: For now <filesList> are ignored because we did not find a site where
            it is used yet.
        """

        if not multibox:
            content = Utils.get_tag_attribute(element, "text", "jahia:value")
            linksList = element.getElementsByTagName("linksList")
            if linksList:
                content += self._parse_links_to_list(linksList[0])
        else:
            # Concatenate HTML content of many boxes
            content = ""
            comboLists = element.getElementsByTagName("comboList")
            for element in comboLists:
                content += Utils.get_tag_attribute(element, "text", "jahia:value")
                # linksList contain <link> tags exactly like linksBox, so we can just reuse
                # the same code used to parse linksBox.
                content += self._parse_links_to_list(element)

        self.content = content

    def set_box_actu(self, element):
        """set the attributes of an actu box"""
        url = Utils.get_tag_attribute(element, "url", "jahia:value")

        self.content = "[actu url=%s]" % url

    def set_box_memento(self, element):
        """set the attributes of a memento box"""
        url = Utils.get_tag_attribute(element, "url", "jahia:value")

        self.content = "[memento url=%s]" % url

    def set_box_infoscience(self, element):
        """set the attributes of a infoscience box"""
        url = Utils.get_tag_attribute(element, "url", "jahia:value")

        self.content = "[epfl_infoscience url=%s]" % url

    def set_box_faq(self, element):
        """set the attributes of a faq box"""
        self.question = Utils.get_tag_attribute(element, "question", "jahia:value")

        self.answer = Utils.get_tag_attribute(element, "answer", "jahia:value")

        self.content = "<h2>%s</h2><p>%s</p>" % (self.question, self.answer)

    def set_box_toggle(self, element):
        """set the attributes of a toggle box"""
        self.opened = Utils.get_tag_attribute(element, "opened", "jahia:value")

        self.content = Utils.get_tag_attribute(element, "content", "jahia:value")

    def set_box_include(self, element):
        """set the attributes of an include box"""
        url = Utils.get_tag_attribute(element, "url", "jahia:value")

        self.content = "[include url=%s]" % url

    def set_box_contact(self, element):
        """set the attributes of a contact box"""
        text = Utils.get_tag_attribute(element, "text", "jahia:value")

        self.content = text

    def set_box_xml(self, element):
        """set the attributes of a xml box"""
        xml = Utils.get_tag_attribute(element, "xml", "jahia:value")
        xslt = Utils.get_tag_attribute(element, "xslt", "jahia:value")

        self.content = "[xml xml=%s xslt=%s]" % (xml, xslt)

    def set_box_rss(self, element):
        """set the attributes of an rss box"""

        url = Utils.get_tag_attribute(element, "url", "jahia:value")
        nb_items = Utils.get_tag_attribute(element, "nbItems", "jahia:value")
        show_items = Utils.get_tag_attribute(element, "detailItems", "jahia:value")
        hide_title = Utils.get_tag_attribute(element, "hideTitle", "jahia:value")
        encoding = Utils.get_tag_attribute(element, "feedEncoding", "jahia:value")

        self.content = "[rss url={} nb_items={} show_items={} hide_title={} encoding={}]"\
            .format(url, nb_items, show_items, hide_title, encoding)

    def set_box_links(self, element):
        """set the attributes of a links box"""
        self.content = self._parse_links_to_list(element)

    def set_box_unknown(self, element):
        """set the attributes of an unknown box"""
        self.content = "[%s]" % element.getAttribute("jcr:primaryType")

    def _parse_links_to_list(self, element):
        """Handles link tags that can be found in linksBox and textBox"""
        elements = element.getElementsByTagName("link")
        content = "<ul>"
        for e in elements:
            if e.ELEMENT_NODE != e.nodeType:
                continue
            for jahia_tag in e.childNodes:
                if jahia_tag.ELEMENT_NODE != jahia_tag.nodeType:
                    continue
                if jahia_tag.tagName == "jahia:link":
                    page = self.site.pages_by_uuid[jahia_tag.getAttribute("jahia:reference")]
                    content += '<li><a href="{}">{}</a></li>'.format(page.pid, jahia_tag.getAttribute("jahia:title"))
                elif jahia_tag.tagName == "jahia:url":
                    url = jahia_tag.getAttribute("jahia:value")
                    title = jahia_tag.getAttribute("jahia:title")
                    content += '<li><a href="{}">{}</a></li>'.format(url, title)
        content += "</ul>"

        if content == "<ul></ul>":
            return ""

        return content

<<<<<<< HEAD
=======
    def set_box_links(self, element):
        """set the attributes of a links box"""
        self.content = self._parse_links_to_list(element)

    def set_box_files(self, element):
        """set the attributes of a files box"""
        elements = element.getElementsByTagName("file")
        content = "<ul>"
        for e in elements:
            if e.ELEMENT_NODE != e.nodeType:
                continue
            # URL is like /content/sites/<site_name>/files/file
            # splitted gives ['', content, sites, <site_name>, files, file]
            # result of join is files/file and we add the missing '/' in front.
            file_url = '/'.join(e.getAttribute("jahia:value").split("/")[4:])
            file_url = '/' + file_url
            file_name = file_url.split("/")[-1]
            content += '<li><a href="{}">{}</a></li>'.format(file_url, file_name)
        content += "</ul>"
        self.content = content

    def set_box_unknown(self, element):
        """set the attributes of an unknown box"""
        self.content = "[%s]" % element.getAttribute("jcr:primaryType")

>>>>>>> 8a2ef334
    def __str__(self):
        return self.type + " " + self.title<|MERGE_RESOLUTION|>--- conflicted
+++ resolved
@@ -17,11 +17,8 @@
     TYPE_CONTACT = "contact"
     TYPE_XML = "xml"
     TYPE_LINKS = "links"
-<<<<<<< HEAD
     TYPE_RSS = "rss"
-=======
     TYPE_FILES = "files"
->>>>>>> 8a2ef334
 
     # Mapping of known box types from Jahia to WP
     types = {
@@ -36,11 +33,8 @@
         "epfl:contactBox": TYPE_CONTACT,
         "epfl:xmlBox": TYPE_XML,
         "epfl:linksBox": TYPE_LINKS,
-<<<<<<< HEAD
         "epfl:rssBox": TYPE_RSS
-=======
         "epfl:filesBox": TYPE_FILES
->>>>>>> 8a2ef334
     }
 
     def __init__(self, site, page_content, element, multibox=False):
@@ -97,15 +91,12 @@
         # links
         elif self.TYPE_LINKS == self.type:
             self.set_box_links(element)
-<<<<<<< HEAD
         # rss
         elif self.TYPE_RSS == self.type:
             self.set_box_rss(element)
-=======
         # files
         elif self.TYPE_FILES == self.type:
             self.set_box_files(element)
->>>>>>> 8a2ef334
         # unknown
         else:
             self.set_box_unknown(element)
@@ -232,8 +223,6 @@
 
         return content
 
-<<<<<<< HEAD
-=======
     def set_box_links(self, element):
         """set the attributes of a links box"""
         self.content = self._parse_links_to_list(element)
@@ -259,6 +248,5 @@
         """set the attributes of an unknown box"""
         self.content = "[%s]" % element.getAttribute("jcr:primaryType")
 
->>>>>>> 8a2ef334
     def __str__(self):
         return self.type + " " + self.title
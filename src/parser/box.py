"""(c) All rights reserved. ECOLE POLYTECHNIQUE FEDERALE DE LAUSANNE, Switzerland, VPSI, 2017"""
<<<<<<< HEAD
import logging
=======

import logging
from urllib.parse import urlencode
from xml.dom import minidom
from bs4 import BeautifulSoup
from datetime import datetime
>>>>>>> 8e5e6b60

from utils import Utils
from urllib import parse


class Box:
    """A Jahia Box. Can be of type text, infoscience, etc."""

    # WP box types
    TYPE_TEXT = "text"
    TYPE_COLORED_TEXT = "coloredText"
    TYPE_PEOPLE_LIST = "peopleList"
    TYPE_INFOSCIENCE = "infoscience"
    TYPE_ACTU = "actu"
    TYPE_MEMENTO = "memento"
    TYPE_FAQ = "faq"
    TYPE_TOGGLE = "toggle"
    TYPE_INCLUDE = "include"
    TYPE_CONTACT = "contact"
    TYPE_XML = "xml"
    TYPE_LINKS = "links"
    TYPE_RSS = "rss"
    TYPE_FILES = "files"
    TYPE_SNIPPETS = "snippets"
    TYPE_SYNTAX_HIGHLIGHT = "syntaxHighlight"
    TYPE_KEY_VISUAL = "keyVisual"
    TYPE_MAP = "map"
    TYPE_GRID = "grid"

    # Mapping of known box types from Jahia to WP
    types = {
        "epfl:textBox": TYPE_TEXT,
        "epfl:coloredTextBox": TYPE_COLORED_TEXT,
        "epfl:peopleListBox": TYPE_PEOPLE_LIST,
        "epfl:infoscienceBox": TYPE_INFOSCIENCE,
        "epfl:actuBox": TYPE_ACTU,
        "epfl:mementoBox": TYPE_MEMENTO,
        "epfl:faqContainer": TYPE_FAQ,
        "epfl:toggleBox": TYPE_TOGGLE,
        "epfl:htmlBox": TYPE_INCLUDE,
        "epfl:contactBox": TYPE_CONTACT,
        "epfl:xmlBox": TYPE_XML,
        "epfl:linksBox": TYPE_LINKS,
        "epfl:rssBox": TYPE_RSS,
        "epfl:filesBox": TYPE_FILES,
        "epfl:snippetsBox": TYPE_SNIPPETS,
        "epfl:syntaxHighlightBox": TYPE_SYNTAX_HIGHLIGHT,
        "epfl:keyVisualBox": TYPE_KEY_VISUAL,
        "epfl:mapBox": TYPE_MAP,
        "epfl:gridBox": TYPE_GRID
    }

    UPDATE_LANG = "UPDATE_LANG_BY_EXPORTER"

    def __init__(self, site, page_content, element, multibox=False):
        # attributes
        self.site = site
        self.page_content = page_content
        self.type = ""
        self.shortcode_name = ""
        self.set_type(element)
        self.title = Utils.get_tag_attribute(element, "boxTitle", "jahia:value")
        self.content = ""
        # the shortcode attributes with URLs that must be fixed by the wp_exporter
        self.shortcode_attributes_to_fix = []
        self.set_content(element, multibox)

        # parse the content
        self.set_content(element, multibox)

    def set_type(self, element):
        """
        Sets the box type
        """

        type = element.getAttribute("jcr:primaryType")

        if type in self.types:
            self.type = self.types[type]
        else:
            self.type = type

    def set_content(self, element, multibox=False):
        """set the box attributes"""

        # text
        if self.TYPE_TEXT == self.type or self.TYPE_COLORED_TEXT == self.type:
            self.set_box_text(element, multibox)
        # people list
        elif self.TYPE_PEOPLE_LIST == self.type:
            self.set_box_people_list(element)
        # infoscience
        elif self.TYPE_INFOSCIENCE == self.type:
            self.set_box_infoscience(element)
        # actu
        elif self.TYPE_ACTU == self.type:
            self.set_box_actu(element)
        # memento
        elif self.TYPE_MEMENTO == self.type:
            self.set_box_memento(element)
        # faq
        elif self.TYPE_FAQ == self.type:
            self.set_box_faq(element)
        # toggle
        elif self.TYPE_TOGGLE == self.type:
            self.set_box_toggle(element)
        # include
        elif self.TYPE_INCLUDE == self.type:
            self.set_box_include(element)
        # contact
        elif self.TYPE_CONTACT == self.type:
            self.set_box_contact(element)
        # xml
        elif self.TYPE_XML == self.type:
            self.set_box_xml(element)
        # links
        elif self.TYPE_LINKS == self.type:
            self.set_box_links(element)
        # rss
        elif self.TYPE_RSS == self.type:
            self.set_box_rss(element)
        # files
        elif self.TYPE_FILES == self.type:
            self.set_box_files(element)
        # snippets
        elif self.TYPE_SNIPPETS == self.type:
            self.set_box_snippets(element)
        # syntaxHighlight
        elif self.TYPE_SYNTAX_HIGHLIGHT == self.type:
            self.set_box_syntax_highlight(element)
        # keyVisual
        elif self.TYPE_KEY_VISUAL == self.type:
            self.set_box_key_visuals(element)
        # Map
        elif self.TYPE_MAP == self.type:
            self.set_box_map(element)
        # Grid
        elif self.TYPE_GRID == self.type:
            self.set_box_grid(element)
        # unknown
        else:
            self.set_box_unknown(element)

    def _set_scheduler_box(self, element, content):
        """set the attributes of a scheduler box"""

        self.shortcode_name = "epfl_scheduler"

        start_datetime = Utils.get_tag_attribute(element, "comboList", "jahia:validFrom")
        end_datetime = Utils.get_tag_attribute(element, "comboList", "jahia:validTo")

        if not start_datetime and not end_datetime:
            logging.info("Scheduler has no start date and no end date, simply using content")
            return content

        today = datetime.now().strftime("%Y-%m-%d")

        start_date = ""
        start_time = ""

        if "T" in start_datetime:
            start_date = start_datetime.split("T")[0]
            start_time = start_datetime.split("T")[1]

        end_date = ""
        end_time = ""

        if "T" in end_datetime:
            end_date = end_datetime.split("T")[0]
            end_time = end_datetime.split("T")[1]

        # check if we have a start date in the past and no end date
        if start_date and not end_date:
            if start_date < today:
                logging.info("Scheduler has a start date in the past ({}) and no end date,"
                             " simply using content".format(start_date))
                return content

        return '[{} start_date="{}" end_date="{}" start_time="{}" end_time="{}"]{}[/{}]'.format(
            self.shortcode_name,
            start_date,
            end_date,
            start_time,
            end_time,
            content,
            self.shortcode_name
        )

    def set_box_grid(self, element):
        """
        Set attributes for a grid box.
        A grid box is a <div> containing others <div> with a specified size (defined by the layout, "large" or
        "default"), image, text and link.
        FIXME: Handle <boxTitle> field (was empty when box support has been added so no idea how it is displayed..)
        FIXME: Handle <text> field (was empty when box support has been added so no idea how it is displayed..)
        FIXME: Handle attribute GridListList -> "jahia:sortHandler" if needed
        :param element:
        :return:
        """
        shortcode_outer_name = "epfl_grid"
        shortcode_inner_name = "epfl_gridElem"

        # register the shortcode
        self.site.register_shortcode(shortcode_inner_name, ["link", "image"], self)

        self.content = '[{}]\n'.format(shortcode_outer_name)

        elements = element.getElementsByTagName("gridList")

        for e in elements:

            layout_infos = Utils.get_tag_attribute(e, "layout", "jahia:value")
            soup = BeautifulSoup(layout_infos, 'html5lib')
            layout = soup.find('jahia-resource').get('default-value')

            # Retrieve info
            link = Utils.get_tag_attribute(e, "jahia:url", "jahia:value")
            image = Utils.get_tag_attribute(e, "image", "jahia:value")
            title = Utils.get_tag_attribute(e, "jahia:url", "jahia:title")

            # Escape if necessary
            title = title.replace('"', '\\"')

            # Fix path if necessary
            if "/files" in image:
                image = image[image.rfind("/files"):]

            self.content += '[{} layout="{}" link="{}" title="{}" image="{}"][/{}]\n'.format(
                shortcode_inner_name, layout, link, title, image, shortcode_inner_name)

        self.content += "[/{}]".format(shortcode_outer_name)

    def set_box_text(self, element, multibox=False):
        """set the attributes of a text box
            A text box can have two forms, either it contains just a <text> tag
            or it contains a <comboListList> which contains <comboList> tags which
            contain <text>, <filesList>, <linksList> tags. The last two tags may miss from time
            to time because the jahia export is not perfect.
            FIXME: For now <filesList> are ignored because we did not find a site where
            it is used yet.
        """

        if not multibox:
            content = Utils.get_tag_attribute(element, "text", "jahia:value")
            linksList = element.getElementsByTagName("linksList")
            if linksList:
                content += self._parse_links_to_list(linksList[0])
        else:
            # copy textBox reference
            element_box_text = element

            # Concatenate HTML content of many boxes
            content = ""
            comboLists = element.getElementsByTagName("comboList")
            for element in comboLists:
                content += Utils.get_tag_attribute(element, "text", "jahia:value")
                # linksList contain <link> tags exactly like linksBox, so we can just reuse
                # the same code used to parse linksBox.
                content += self._parse_links_to_list(element)

            # scheduler shortcode
            if Utils.get_tag_attribute(element_box_text, "comboList", "jahia:ruleType") == "START_AND_END_DATE":
                content = self._set_scheduler_box(element_box_text, content)

        self.content = content

<<<<<<< HEAD
    @staticmethod
    def _extract_epfl_news_parameters(url):
        """
        Extract parameters form url
        """
        parameters = parse.parse_qs(parse.urlparse(url).query)

        if 'channel' in parameters:
            channel_id = parameters['channel'][0]
        else:
            channel_id = ""
            logging.error("News Shortcode - channel ID is missing")

        if 'lang' in parameters:
            lang = parameters['lang'][0]
        else:
            lang = ""
            logging.error("News Shortcode - lang is missing")

        if 'template' in parameters:
            template = parameters['template'][0]
        else:
            template = ""
            logging.error("News Shortcode - template is missing")

        category = ""
        if 'category' in parameters:
            category = parameters['category'][0]

        themes = ""
        if 'themes' in parameters:
            themes = parameters['theme']

        return channel_id, lang, template, category, themes
=======
    def set_box_people_list(self, element):
        """
        Set the attributes of a people list box

        More information here:
        https://c4science.ch/source/kis-jahia6-dev/browse/master/core/src/main/webapp/common/box/display/peopleListBoxDisplay.jsp
        """
        self.shortcode_name = "epfl_people"

        BASE_URL = "https://people.epfl.ch/cgi-bin/getProfiles?"

        # prepare a dictionary with all GET parameters
        parameters = {}

        # parse the unit parameter
        parameters['unit'] = Utils.get_tag_attribute(element, "query", "jahia:value")

        # parse the template html
        template_html = Utils.get_tag_attribute(element, "template", "jahia:value")

        # check if we have an HTML template
        if not template_html:
            logging.warning("epfl_people: no HTML template set")
            self.content = "[epfl_people error: no HTML template set]"
            return

        # extract template key
        template_key = Utils.get_tag_attribute(
            minidom.parseString(template_html),
            "jahia-resource",
            "key"
        )

        # these rules are extracted from jsp of jahia
        if template_key == 'epfl_peopleListContainer.template.default_bloc':
            parameters['struct'] = 1
            template = 'default_struct_bloc'
        elif template_key == 'epfl_peopleListContainer.template.default_bloc_simple':
            template = 'default_bloc'
        elif template_key == 'epfl_peopleListContainer.template.default_list':
            template = 'default_list'
        else:
            template = Utils.get_tag_attribute(minidom.parseString(template_html), "jahia-resource", "key")
        parameters['tmpl'] = "WP_" + template

        # in the parser we can't know the current language.
        # so we assign a string that we will replace by the current language in the exporter
        parameters['lang'] = self.UPDATE_LANG

        url = "{}{}".format(BASE_URL, urlencode(parameters))
        self.content = '[{} url="{}" /]'.format(self.shortcode_name, url)
>>>>>>> 8e5e6b60

    def set_box_actu(self, element):
        """set the attributes of an actu box"""

<<<<<<< HEAD
        # extract parameters from the old url of webservice
        channel_id, lang, template, category, themes = self._extract_epfl_news_parameters(
            Utils.get_tag_attribute(element, "url", "jahia:value")
        )
        html_content = '[epfl_news channel="{}" lang="{}" template="{}" '.format(
            channel_id,
            lang,
            template
        )
        if category:
            html_content += 'category="{}" '.format(category)
        if themes:
            html_content += 'themes="{}" '.format(",".join(themes))
        html_content += '/]'

        self.content = html_content

    @staticmethod
    def _extract_epfl_memento_parameters(url):
        """
        Extract parameters form url
        """
        parameters = parse.parse_qs(parse.urlparse(url).query)

        if 'memento' in parameters:
            memento_name = parameters['memento'][0]
        else:
            memento_name = ""
            logging.error("Memento Shortcode - event ID is missing")

        if 'lang' in parameters:
            lang = parameters['lang'][0]
        else:
            lang = ""
            logging.error("Memento Shortcode - lang is missing")

        if 'template' in parameters:
            template = parameters['template'][0]
        else:
            template = ""
            logging.error("Memento Shortcode - template is missing")

        return memento_name, lang, template
=======
        self.shortcode_name = "actu"

        self.content = "[{} url={}]".format(self.shortcode_name, url)
>>>>>>> 8e5e6b60

    def set_box_memento(self, element):
        """set the attributes of a memento box"""

<<<<<<< HEAD
        # extract parameters from the old url of webservice
        memento_name, lang, template = self._extract_epfl_memento_parameters(
            Utils.get_tag_attribute(element, "url", "jahia:value")
        )
        html_content = '[epfl_memento memento="{}" lang="{}" template="{}" '.format(
            memento_name,
            lang,
            template
        )
        html_content += '/]'

        self.content = html_content
=======
        self.shortcode_name = "memento"

        self.content = "[{} url={}]".format(self.shortcode_name, url)
>>>>>>> 8e5e6b60

    def set_box_infoscience(self, element):
        """set the attributes of a infoscience box"""

        self.shortcode_name = "epfl_infoscience"

        url = Utils.get_tag_attribute(element, "url", "jahia:value")

        self.content = "[{} url={}]".format(self.shortcode_name, url)

    def set_box_faq(self, element):
        """set the attributes of a faq box"""
        self.question = Utils.get_tag_attribute(element, "question", "jahia:value")

        self.answer = Utils.get_tag_attribute(element, "answer", "jahia:value")

        self.content = "<h2>{}</h2><p>{}</p>".format(self.question, self.answer)

    def set_box_toggle(self, element):
        """set the attributes of a toggle box"""
        self.opened = Utils.get_tag_attribute(element, "opened", "jahia:value")

        self.content = Utils.get_tag_attribute(element, "content", "jahia:value")

    def set_box_include(self, element):
        """set the attributes of an include box"""
        url = Utils.get_tag_attribute(element, "url", "jahia:value")
        if "://people.epfl.ch/cgi-bin/getProfiles?" in url:
            url = url.replace("tmpl=", "tmpl=WP_")

            self.shortcode_name = "epfl_people"

            self.content = '[{} url="{}" /]'.format(self.shortcode_name, url)
        else:
            self.content = '[remote_content url="{}"]'.format(url)

    def set_box_contact(self, element):
        """set the attributes of a contact box"""
        text = Utils.get_tag_attribute(element, "text", "jahia:value")

        self.content = text

    def set_box_xml(self, element):
        """set the attributes of a xml box"""
        xml = Utils.get_tag_attribute(element, "xml", "jahia:value")
        xslt = Utils.get_tag_attribute(element, "xslt", "jahia:value")

        self.shortcode_name = "epfl_xml"

        self.content = '[{} xml="{}" xslt="{}"]'.format(self.shortcode_name, xml, xslt)

    def set_box_rss(self, element):
        """set the attributes of an rss box"""

        # Jahia options
        url = Utils.get_tag_attribute(element, "url", "jahia:value")
        nb_items = Utils.get_tag_attribute(element, "nbItems", "jahia:value")
        hide_title = Utils.get_tag_attribute(element, "hideTitle", "jahia:value")
        detail_items = Utils.get_tag_attribute(element, "detailItems", "jahia:value")

        # check if we have at least an url
        if not url:
            return

        # some values are in JSP tag, with use a default value instead
        if not nb_items.isdigit():
            nb_items = "5"

        # feedzy-rss options
        feeds = url
        max = nb_items
        feed_title = "yes"
        summary = "yes"

        if hide_title == "true":
            feed_title = "no"

        if detail_items != "true":
            summary = "no"

        self.content = "[feedzy-rss feeds=\"{}\" max=\"{}\" feed_title=\"{}\" summary=\"{}\" refresh=\"12_hours\"]" \
            .format(feeds, max, feed_title, summary)

    def set_box_links(self, element):
        """set the attributes of a links box"""
        self.content = self._parse_links_to_list(element)

    def set_box_unknown(self, element):
        """set the attributes of an unknown box"""
        self.content = "[{}]".format(element.getAttribute("jcr:primaryType"))

    def set_box_files(self, element):
        """set the attributes of a files box"""
        elements = element.getElementsByTagName("file")
        content = "<ul>"
        for e in elements:
            if e.ELEMENT_NODE != e.nodeType:
                continue
            # URL is like /content/sites/<site_name>/files/file
            # splitted gives ['', content, sites, <site_name>, files, file]
            # result of join is files/file and we add the missing '/' in front.
            file_url = '/'.join(e.getAttribute("jahia:value").split("/")[4:])
            file_url = '/' + file_url
            file_name = file_url.split("/")[-1]
            content += '<li><a href="{}">{}</a></li>'.format(file_url, file_name)
        content += "</ul>"
        self.content = content

    def set_box_snippets(self, element):
        """set the attributes of a snippets box"""

        self.shortcode_name = "epfl_snippets"

        # register the shortcode
        self.site.register_shortcode(self.shortcode_name, ["url", "image", "big_image"], self)

        # check if the list is not empty
        if not element.getElementsByTagName("snippetListList"):
            return

        snippets = element.getElementsByTagName("snippetListList")[0].getElementsByTagName("snippetList")

        for snippet in snippets:
            title = Utils.get_tag_attribute(snippet, "title", "jahia:value")
            subtitle = Utils.get_tag_attribute(snippet, "subtitle", "jahia:value")
            description = Utils.get_tag_attribute(snippet, "description", "jahia:value")
            image = Utils.get_tag_attribute(snippet, "image", "jahia:value")
            big_image = Utils.get_tag_attribute(snippet, "bigImage", "jahia:value")
            enable_zoom = Utils.get_tag_attribute(snippet, "enableImageZoom", "jahia:value")

            # escape
            title = title.replace('"', '\\"')
            subtitle = subtitle.replace('"', '\\"')
            description = description.replace('"', '\\"')

            url = ""

            # url
            if element.getElementsByTagName("url"):
                # first check if we have a <jahia:url> (external url)
                url = Utils.get_tag_attribute(snippet, "jahia:url", "jahia:value")

                # if not we might have a <jahia:link> (internal url)
                if url == "":
                    uuid = Utils.get_tag_attribute(snippet, "jahia:link", "jahia:reference")

                    if uuid in self.site.pages_by_uuid:
                        page = self.site.pages_by_uuid[uuid]

                        url = "/page-{}-{}.html".format(page.pid, self.page_content.language)

            self.content = '[{} url="{}" title="{}" subtitle="{}" image="{}"' \
                           ' big_image="{}" enable_zoom="{}" description="{}"]'\
                .format(self.shortcode_name, url, title, subtitle, image, big_image, enable_zoom, description)

    def set_box_syntax_highlight(self, element):
        """Set the attributes of a syntaxHighlight box"""
        content = "[enlighter]"
        content += Utils.get_tag_attribute(element, "code", "jahia:value")
        content += "[/enlighter]"
        self.content = content

    def set_box_key_visuals(self, element):
        """Handles keyVisualBox, which is actually a carousel of images.
        For the carousel to work in wordpress, we need the media IDs of the images,
        but we do not know these IDs before importing the media, so the content of the box
        is translated to parsable html and will be replaced by the adequate shortcode in the
        exporter.
        """
        elements = element.getElementsByTagName("image")
        content = "<ul>"
        for e in elements:
            if e.ELEMENT_NODE != e.nodeType:
                continue
            # URL is like /content/sites/<site_name>/files/file
            # splitted gives ['', content, sites, <site_name>, files, file]
            # result of join is files/file and we add the missing '/' in front.
            image_url = '/'.join(e.getAttribute("jahia:value").split("/")[4:])
            image_url = '/' + image_url
            content += '<li><img src="{}" /></li>'.format(image_url)
        content += "</ul>"
        self.content = content

    def _parse_links_to_list(self, element):
        """Handles link tags that can be found in linksBox and textBox"""
        elements = element.getElementsByTagName("link")
        content = "<ul>"
        for e in elements:
            if e.ELEMENT_NODE != e.nodeType:
                continue
            for jahia_tag in e.childNodes:
                if jahia_tag.ELEMENT_NODE != jahia_tag.nodeType:
                    continue
                if jahia_tag.tagName == "jahia:link":
                    # It happens that a link references a page that does not exist anymore
                    # observed on site dii
                    try:
                        page = self.site.pages_by_uuid[jahia_tag.getAttribute("jahia:reference")]
                    except KeyError as e:
                        continue
                    content += '<li><a href="{}">{}</a></li>'.format(page.pid, jahia_tag.getAttribute("jahia:title"))
                elif jahia_tag.tagName == "jahia:url":
                    url = jahia_tag.getAttribute("jahia:value")
                    title = jahia_tag.getAttribute("jahia:title")
                    content += '<li><a href="{}">{}</a></li>'.format(url, title)
        content += "</ul>"

        if content == "<ul></ul>":
            return ""

        return content

    def set_box_map(self, element):
        """set the attributes of a map box"""

        self.shortcode_name = "epfl_map"

        # parse info
        height = Utils.get_tag_attribute(element, "height", "jahia:value")
        width = Utils.get_tag_attribute(element, "width", "jahia:value")
        query = Utils.get_tag_attribute(element, "query", "jahia:value")

        # in the parser we can't know the current language.
        # so we assign a string that we will replace by the current language in the exporter
        lang = self.UPDATE_LANG

        self.content = '[{} width="{}" height="{}" query="{}" lang="{}"]'.format(self.shortcode_name,
                                                                                 width,
                                                                                 height,
                                                                                 query,
                                                                                 lang)

    def is_shortcode(self):
        return self.shortcode_name != ""

    def __str__(self):
        return self.type + " " + self.title<|MERGE_RESOLUTION|>--- conflicted
+++ resolved
@@ -1,17 +1,13 @@
 """(c) All rights reserved. ECOLE POLYTECHNIQUE FEDERALE DE LAUSANNE, Switzerland, VPSI, 2017"""
-<<<<<<< HEAD
 import logging
-=======
-
-import logging
+from datetime import datetime
+from urllib import parse
 from urllib.parse import urlencode
 from xml.dom import minidom
+
 from bs4 import BeautifulSoup
-from datetime import datetime
->>>>>>> 8e5e6b60
 
 from utils import Utils
-from urllib import parse
 
 
 class Box:
@@ -275,7 +271,6 @@
 
         self.content = content
 
-<<<<<<< HEAD
     @staticmethod
     def _extract_epfl_news_parameters(url):
         """
@@ -310,7 +305,7 @@
             themes = parameters['theme']
 
         return channel_id, lang, template, category, themes
-=======
+
     def set_box_people_list(self, element):
         """
         Set the attributes of a people list box
@@ -362,12 +357,10 @@
 
         url = "{}{}".format(BASE_URL, urlencode(parameters))
         self.content = '[{} url="{}" /]'.format(self.shortcode_name, url)
->>>>>>> 8e5e6b60
 
     def set_box_actu(self, element):
         """set the attributes of an actu box"""
 
-<<<<<<< HEAD
         # extract parameters from the old url of webservice
         channel_id, lang, template, category, themes = self._extract_epfl_news_parameters(
             Utils.get_tag_attribute(element, "url", "jahia:value")
@@ -411,16 +404,10 @@
             logging.error("Memento Shortcode - template is missing")
 
         return memento_name, lang, template
-=======
-        self.shortcode_name = "actu"
-
-        self.content = "[{} url={}]".format(self.shortcode_name, url)
->>>>>>> 8e5e6b60
 
     def set_box_memento(self, element):
         """set the attributes of a memento box"""
 
-<<<<<<< HEAD
         # extract parameters from the old url of webservice
         memento_name, lang, template = self._extract_epfl_memento_parameters(
             Utils.get_tag_attribute(element, "url", "jahia:value")
@@ -433,11 +420,6 @@
         html_content += '/]'
 
         self.content = html_content
-=======
-        self.shortcode_name = "memento"
-
-        self.content = "[{} url={}]".format(self.shortcode_name, url)
->>>>>>> 8e5e6b60
 
     def set_box_infoscience(self, element):
         """set the attributes of a infoscience box"""

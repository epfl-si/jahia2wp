--- conflicted
+++ resolved
@@ -982,17 +982,10 @@
                                                      text,
                                                      big_button_image_url=big_button_image_url,
                                                      small_button_key=small_button_key)
-<<<<<<< HEAD
 
             # Because boxes can be sortable, we use a BoxSortedGroup to handle this
             button_boxes.add_box_to_sort(box_content, sort_value)
 
-=======
-
-            # Because boxes can be sortable, we use a BoxSortedGroup to handle this
-            button_boxes.add_box_to_sort(box_content, sort_value)
-
->>>>>>> 867d1a26
         content = "[{}]".format(container_name)
         content += ''.join(button_boxes.get_sorted_boxes())
         content += "[/{}]".format(container_name)

--- conflicted
+++ resolved
@@ -1,10 +1,9 @@
 """(c) All rights reserved. ECOLE POLYTECHNIQUE FEDERALE DE LAUSANNE, Switzerland, VPSI, 2017"""
-<<<<<<< HEAD
+
 import logging
-=======
+from urllib.parse import urlencode
 from xml.dom import minidom
-from urllib.parse import urlencode
->>>>>>> 23446486
+
 from utils import Utils
 
 

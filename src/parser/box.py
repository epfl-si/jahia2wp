--- conflicted
+++ resolved
@@ -19,11 +19,8 @@
     TYPE_LINKS = "links"
     TYPE_RSS = "rss"
     TYPE_FILES = "files"
-<<<<<<< HEAD
     TYPE_SYNTAX_HIGHLIGHT = "syntaxHighlight"
-=======
     TYPE_MAP = "map"
->>>>>>> 8c33cc6e
 
     # Mapping of known box types from Jahia to WP
     types = {
@@ -40,11 +37,8 @@
         "epfl:linksBox": TYPE_LINKS,
         "epfl:rssBox": TYPE_RSS,
         "epfl:filesBox": TYPE_FILES,
-<<<<<<< HEAD
-        "epfl:syntaxHighlightBox": TYPE_SYNTAX_HIGHLIGHT
-=======
+        "epfl:syntaxHighlightBox": TYPE_SYNTAX_HIGHLIGHT,
         "epfl:mapBox": TYPE_MAP
->>>>>>> 8c33cc6e
     }
 
     UPDATE_LANG = "UPDATE_LANG_BY_EXPORTER"
@@ -109,14 +103,11 @@
         # files
         elif self.TYPE_FILES == self.type:
             self.set_box_files(element)
-<<<<<<< HEAD
         # syntaxHighlight
         elif self.TYPE_SYNTAX_HIGHLIGHT == self.type:
             self.set_box_syntax_highlight(element)
-=======
         elif self.TYPE_MAP == self.type:
             self.set_box_map(element)
->>>>>>> 8c33cc6e
         # unknown
         else:
             self.set_box_unknown(element)

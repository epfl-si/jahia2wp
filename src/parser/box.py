--- conflicted
+++ resolved
@@ -408,10 +408,6 @@
         """set the attributes of a snippets box"""
 
         shortcode_name = "epfl_snippets"
-<<<<<<< HEAD
-        # register the shortcode
-        self.site.register_shortcode(shortcode_name, ["url", "image", "big_image"], self)
-=======
 
         # register the shortcode
         self.site.register_shortcode(shortcode_name, ["url", "image", "big_image"], self)
@@ -419,7 +415,6 @@
         # check if the list is not empty
         if not element.getElementsByTagName("snippetListList"):
             return
->>>>>>> 46a7d921
 
         snippets = element.getElementsByTagName("snippetListList")[0].getElementsByTagName("snippetList")
 

# pylint: disable=W1306
import os
import shutil
import logging

from epflldap.ldap_search import get_unit_id

from utils import Utils
import settings

from django.core.validators import URLValidator
from veritas.validators import validate_string, validate_openshift_env, \
    validate_theme_faculty, validate_theme
from .models import WPSite, WPUser
from .config import WPConfig
from .themes import WPThemeConfig
from .plugins.models import WPPluginList
from .plugins.config import WPMuPluginConfig


class WPGenerator:
    """ High level object to entirely setup a WP sites with some users.

        It makes use of the lower level object (WPSite, WPUser, WPConfig)
        and provides methods to access and control the DB
    """

    DB_NAME_LENGTH = 32
    MYSQL_USER_NAME_LENGTH = 16
    MYSQL_PASSWORD_LENGTH = 20

    MYSQL_DB_HOST = Utils.get_mandatory_env(key="MYSQL_DB_HOST")
    MYSQL_SUPER_USER = Utils.get_mandatory_env(key="MYSQL_SUPER_USER")
    MYSQL_SUPER_PASSWORD = Utils.get_mandatory_env(key="MYSQL_SUPER_PASSWORD")

    WP_ADMIN_USER = Utils.get_mandatory_env(key="WP_ADMIN_USER")
    WP_ADMIN_EMAIL = Utils.get_mandatory_env(key="WP_ADMIN_EMAIL")

    def __init__(self, site_params, admin_password=None):
        """
        Class constructor

        Argument keywords:
        site_params -- dict with row coming from CSV file (source of truth)
        admin_password -- (optional) Password to use for 'admin' account
        """

        self._site_params = site_params

        # Setting default values

        if 'unit_name' in self._site_params and 'unit_id' not in self._site_params:
            logging.info("WPGenerator.__init__(): Please use 'unit_id' from CSV file (now recovered from 'unit_name')")
            self._site_params['unit_id'] = self.get_the_unit_id(self._site_params['unit_name'])

        if 'wp_default_title' not in self._site_params:
            self._site_params['wp_default_title'] = None

        if self._site_params.get('installs_locked', None) is None:
            self._site_params['installs_locked'] = settings.DEFAULT_CONFIG_INSTALLS_LOCKED

        if self._site_params.get('updates_automatic', None) is None:
            self._site_params['updates_automatic'] = settings.DEFAULT_CONFIG_UPDATES_AUTOMATIC

        if self._site_params.get('theme', None) is None:
            self._site_params['theme'] = settings.DEFAULT_THEME_NAME

        if ('theme_faculty' not in self._site_params or
           ('theme_faculty' in self._site_params and self._site_params['theme_faculty'] == '')):
            self._site_params['theme_faculty'] = None

        # validate input
        self.validate_mockable_args(self._site_params['wp_site_url'])
        validate_openshift_env(self._site_params['openshift_env'])

        if self._site_params['wp_default_title'] is not None:
            validate_string(self._site_params['wp_default_title'])

        validate_theme(self._site_params['theme'])

        if self._site_params['theme_faculty'] is not None:
            validate_theme_faculty(self._site_params['theme_faculty'])

        # create WordPress site and config
        self.wp_site = WPSite(
            self._site_params['openshift_env'],
            self._site_params['wp_site_url'],
            wp_default_site_title=self._site_params['wp_default_title'])
        self.wp_config = WPConfig(
            self.wp_site,
            installs_locked=self._site_params['installs_locked'],
            updates_automatic=self._site_params['updates_automatic'])

        # prepare admin for exploitation/maintenance
        self.wp_admin = WPUser(self.WP_ADMIN_USER, self.WP_ADMIN_EMAIL)
        self.wp_admin.set_password(password=admin_password)

        # create mysql credentials
        self.wp_db_name = Utils.generate_name(self.DB_NAME_LENGTH, prefix='wp_').lower()
        self.mysql_wp_user = Utils.generate_name(self.MYSQL_USER_NAME_LENGTH).lower()
        self.mysql_wp_password = Utils.generate_password(self.MYSQL_PASSWORD_LENGTH)

    def __repr__(self):
        return repr(self.wp_site)

    def run_wp_cli(self, command):
        """
        Execute a WP-CLI command using method present in WPConfig instance.

        Argument keywords:
        command -- WP-CLI command to execute. The command doesn't have to start with "wp ".
        """
        return self.wp_config.run_wp_cli(command)

    def run_mysql(self, command):
        """
        Execute MySQL request using DB information stored in instance

        Argument keywords:
        command -- Request to execute in DB.
        """
        mysql_connection_string = "mysql -h {0.MYSQL_DB_HOST} -u {0.MYSQL_SUPER_USER}" \
            " --password={0.MYSQL_SUPER_PASSWORD} ".format(self)
        return Utils.run_command(mysql_connection_string + command)

    def list_plugins(self, with_config=False, for_plugin=None):
        """
        List plugins (and configuration) for WP site

        Keyword arguments:
        with_config -- (Bool) to specify if plugin config has to be displayed
        for_plugin -- Used only if 'with_config'=True. Allow to display only configuration for one given plugin.
        """
        logging.info("WPGenerator.list_plugins(): Add parameter for 'batch file' (YAML)")
        # Batch config file (config-lot1.yml) needs to be replaced by something clean as soon as we have "batch"
        # information in the source of trousse !
        plugin_list = WPPluginList(settings.PLUGINS_CONFIG_GENERIC_FOLDER, 'config-lot1.yml',
                                   settings.PLUGINS_CONFIG_SPECIFIC_FOLDER, self._site_params)

        return plugin_list.list_plugins(self.wp_site.name, with_config, for_plugin)

    def generate(self):
        """
        Generate a complete and fully working WordPress website
        """
        # check we have a clean place first
        if self.wp_config.is_installed:
            logging.error("{} - WordPress files already found".format(repr(self)))
            return False

        # create specific mysql db and user
        logging.info("{} - Setting up DB...".format(repr(self)))
        if not self.prepare_db():
            logging.error("{} - could not set up DB".format(repr(self)))
            return False

        # download, config and install WP
        logging.info("{} - Downloading WP...".format(repr(self)))
        if not self.install_wp():
            logging.error("{} - could not install WP".format(repr(self)))
            return False

        # install and configure theme (default is settings.DEFAULT_THEME_NAME)
        logging.info("{} - Installing all themes...".format(repr(self)))
        WPThemeConfig.install_all(self.wp_site)
        logging.info("{}} - Activating theme...".format(repr(self)))
        theme = WPThemeConfig(self.wp_site, self._site_params['theme'], self._site_params['theme_faculty'])
        if not theme.activate():
            logging.error("{} - could not activate theme".format(repr(self)))
            return False

        # install, activate and config mu-plugins
        # must be done before plugins if automatic updates are disabled
        logging.info("{} - Installing mu-plugins...".format(repr(self)))
        self.generate_mu_plugins()

        # Delete all widgets, inactive themes
        self.delete_widgets()
        self.delete_inactive_themes()
        self.delete_demo_posts()

        # install, activate and config plugins
        logging.info("{} - Installing plugins...".format(repr(self)))
        self.generate_plugins()

        # flag success
        return True

    def prepare_db(self):
        """
        Prepare the DB to store WordPress configuration.
        """
        # create htdocs path
        if not Utils.run_command("mkdir -p {}".format(self.wp_site.path)):
            logging.error("{} - could not create tree structure".format(repr(self)))
            return False

        # create MySQL DB
        command = "-e \"CREATE DATABASE {0.wp_db_name};\""
        if not self.run_mysql(command.format(self)):
            logging.error("{} - could not create DB".format(repr(self)))
            return False

        # create MySQL user
        command = "-e \"CREATE USER '{0.mysql_wp_user}' IDENTIFIED BY '{0.mysql_wp_password}';\""
        if not self.run_mysql(command.format(self)):
            logging.error("{} - could not create user".format(repr(self)))
            return False

        # grant privileges
        command = "-e \"GRANT ALL PRIVILEGES ON \`{0.wp_db_name}\`.* TO \`{0.mysql_wp_user}\`@'%';\""
        if not self.run_mysql(command.format(self)):
            logging.error("{} - could not grant privileges to user".format(repr(self)))
            return False

        # flag success by returning True
        return True

    def install_wp(self):
        """
        Execute WordPress installation
        """
        # install WordPress
        if not self.run_wp_cli("core download --version={}".format(self.wp_site.WP_VERSION)):
            logging.error("{} - could not download".format(repr(self)))
            return False

        # config WordPress
        command = "config create --dbname='{0.wp_db_name}' --dbuser='{0.mysql_wp_user}'" \
            " --dbpass='{0.mysql_wp_password}' --dbhost={0.MYSQL_DB_HOST}"
        if not self.run_wp_cli(command.format(self)):
            logging.error("{} - could not create config".format(repr(self)))
            return False

        # fill out first form in install process (setting admin user and permissions)
        command = "--allow-root core install --url={0.url} --title='{0.wp_default_site_title}'" \
            " --admin_user={1.username} --admin_password='{1.password}'"\
            " --admin_email='{1.email}'"
        if not self.run_wp_cli(command.format(self.wp_site, self.wp_admin)):
            logging.error("{} - could not setup WP site".format(repr(self)))
            return False

        # Configure permalinks
        command = "rewrite structure '/%postname%/' --hard"
        if not self.run_wp_cli(command):
            logging.error("{} - could not configure permalinks".format(repr(self)))
            return False

        # Configure TimeZone
        command = "option update timezone_string Europe/Zurich"
        if not self.run_wp_cli(command):
            logging.error("{} - could not configure time zone".format(repr(self)))
            return False

        # Configure Time Format 24H
        command = "option update time_format H:i"
        if not self.run_wp_cli(command):
            logging.error("{} - could not configure time format".format(repr(self)))
            return False

        # Configure Date Format d.m.Y
        command = "option update date_format d.m.Y"
        if not self.run_wp_cli(command):
            logging.error("{} - could not configure date format".format(repr(self)))
            return False

        # Add french for the admin interface
        command = "language core install fr_FR"
        self.run_wp_cli(command)

        # flag success by returning True
        return True

    def delete_widgets(self, sidebar="homepage-widgets"):
        """
        Delete all widgets from the given sidebar.

        There are 2 sidebars :
        - One sidebar for the homepage. In this case sidebar parameter is "homepage-widgets".
        - Another sidebar for all anothers pages. In this case sidebar parameter is "page-widgets".
        """
        cmd = "widget list {} --fields=id --format=csv".format(sidebar)
        # Result is sliced to remove 1st element which is name of field (id).
        # Because WPCLI command can take several fields, the name is displayed in the result.
        widgets_id_list = self.run_wp_cli(cmd).split("\n")[1:]
        for widget_id in widgets_id_list:
            cmd = "widget delete " + widget_id
            self.run_wp_cli(cmd)
        logging.info("All widgets deleted")

    def validate_mockable_args(self, wp_site_url):
        """ Call validators in an independant function to allow mocking them """
        URLValidator()(wp_site_url)

    def get_the_unit_id(self, unit_name):
        """
        Get unit id via LDAP Search
        """
        if unit_name is not None:
            return get_unit_id(unit_name)

    def delete_inactive_themes(self):
        """
        Delete all inactive themes
        """
        cmd = "theme list --fields=name --status=inactive --format=csv"
        themes_name_list = self.run_wp_cli(cmd).split("\n")[1:]
        for theme_name in themes_name_list:
            cmd = "theme delete {}".format(theme_name)
            self.run_wp_cli(cmd)
        logging.info("All inactive themes deleted")

    def delete_demo_posts(self):
        """
        Delete 'welcome blog' and 'sample page'
        """
        cmd = "post list --post_type=page,post --field=ID --format=csv"
        posts_list = self.run_wp_cli(cmd).split("\n")
        for post in posts_list:
            cmd = "post delete {}".format(post)
            self.run_wp_cli(cmd)
        logging.info("All demo posts deleted")

    def generate_mu_plugins(self):
        # TODO: add those plugins into the general list of plugins (with the class WPMuPluginConfig)
        WPMuPluginConfig(self.wp_site, "epfl-functions.php").install()
        WPMuPluginConfig(self.wp_site, "EPFL-SC-infoscience.php").install()
        WPMuPluginConfig(self.wp_site, "EPFL_custom_editor_menu.php").install()

        if self.wp_config.installs_locked:
            WPMuPluginConfig(self.wp_site, "EPFL_installs_locked.php").install()

        if self.wp_config.updates_automatic:
            WPMuPluginConfig(self.wp_site, "EPFL_enable_updates_automatic.php").install()
        else:
            WPMuPluginConfig(self.wp_site, "EPFL_disable_updates_automatic.php").install()

    def generate_plugins(self, only_one=None, force=True, **kwargs):
        """
        Get plugin list for WP site and do appropriate actions on them
        - During WordPress site creation, 'only_plugin_name' and 'force' are not given. Plugins are installed/configured
        as described in plugin structure (generic+specific)
        - If WordPress site already exists, update are performed on installed plugins, depending on information
        present in plugin structure. Those updates can be specific to one plugin ('only_plugin_name') and not
        intrusive (only add new options, deactivate instead of delete) or intrusive (overwrite existing options,
        deactivate AND delete)

        Arguments keywords
        only_one -- Plugin name for which we do the action. If not given, all plugins are processed
        force -- True|False
           - if False
              - Plugin(s) to be uninstalled will be only deactivated
              - Only new options will be added to plugin(s)
           - if True
              - Plugin(s) to be uninstalled will be deactivated AND uninstalled (deleted)
              - New plugin options will be added and existing ones will be overwritten
        """
        logging.info("WPGenerator.generate_plugins(): Add parameter for 'batch file' (YAML)")
        # Batch config file (config-lot1.yml) needs to be replaced by something clean as soon as we have "batch"
        # information in the source of trousse !
        plugin_list = WPPluginList(settings.PLUGINS_CONFIG_GENERIC_FOLDER, 'config-lot1.yml',
                                   settings.PLUGINS_CONFIG_SPECIFIC_FOLDER, self._site_params)

        # Looping through plugins to install
        for plugin_name, config_dict in plugin_list.plugins(self.wp_site.name).items():

            # If a filter on plugin was given and it's not the current plugin, we skip
            if only_one is not None and only_one != plugin_name:
                continue

            # Fetch proper PluginConfig class and create instance
            plugin_class = Utils.import_class_from_string(config_dict.config_class)
            plugin_config = plugin_class(self.wp_site, plugin_name, config_dict)

            # If we have to uninstall the plugin
            if config_dict.action == settings.PLUGIN_ACTION_UNINSTALL:
<<<<<<< HEAD
                logging.info("{} - Plugins - {}: Uninstalling...".format(repr(self), plugin_name))
                if plugin_config.is_installed:
                    plugin_config.uninstall()
                    logging.info("{} - Plugins - {}: Uninstalled!".format(repr(self), plugin_name))
=======

                logging.info("%s - Plugins - %s: Uninstalling...", repr(self), plugin_name)
                if plugin_config.is_installed:
                    if force:
                        plugin_config.uninstall()
                        logging.info("%s - Plugins - %s: Uninstalled!", repr(self), plugin_name)
                    else:
                        logging.info("%s - Plugins - %s: Deactivated only! (use --force to uninstall)",
                                     repr(self), plugin_name)
                        plugin_config.set_state(False)
>>>>>>> 17df7300
                else:
                    logging.info("{} - Plugins - {}: Not installed!".format(repr(self), plugin_name))

            else:  # We have to install the plugin (or it is already installed)

                # We may have to install or do nothing (if we only want to deactivate plugin)
                if config_dict.action == settings.PLUGIN_ACTION_INSTALL:
<<<<<<< HEAD
                    logging.info("{} - Plugins - {}: Installing...".format(repr(self), plugin_name))
=======

                    logging.info("%s - Plugins - %s: Installing...", repr(self), plugin_name)
>>>>>>> 17df7300
                    if not plugin_config.is_installed:
                        plugin_config.install()
                        logging.info("{} - Plugins - {}: Installed!".format(repr(self), plugin_name))
                    else:
                        logging.info("{} - Plugins - {}: Already installed!".format(repr(self), plugin_name))

                logging.info("{} - Plugins - {}: Setting state...".format(repr(self), plugin_name))
                plugin_config.set_state()

                if plugin_config.is_activated:
                    logging.info("{} - Plugins - {}: Activated!".format(repr(self), plugin_name))
                else:
                    logging.info("{} - Plugins - {}: Deactivated!".format(repr(self), plugin_name))

                # Configure plugin
                plugin_config.configure(force=force)

    def update_plugins(self, only_one=None, force=False):
        """
        Update plugin list:
        - Install missing plugins
        - Update plugin state (active/inactive)
        - For plugins that are not required anymore
          + if force -> Deactivate & uninstall
          + if not force -> Deactivate only
        - For plugin options
          + if force -> Overwrite existing options
          + not force -> only add new options

        Note: This function exists to be overriden if necessary in a child class.

        Arguments keywords
        only_one -- (optional) given plugin to update.
        force -- True|False tells if we have to really uninstall a plugin marked as "uninstall".
                           If not given, plugin is only deactivated
        """
        self.generate_plugins(only_one=only_one, force=force)

    def clean(self):
        """
        Completely clean a WordPress install, DB and files.
        """
        # retrieve db_infos
        try:
            db_name = self.wp_config.db_name
            db_user = self.wp_config.db_user

            # clean db
            logging.info("{} - cleaning up DB".format(repr(self)))
            if not self.run_mysql('-e "DROP DATABASE IF EXISTS {};"'.format(db_name)):
                logging.error("{} - could not drop DATABASE {}".format(repr(self), db_name))

            if not self.run_mysql('-e "DROP USER {};"'.format(db_user)):
                logging.error("{} - could not drop USER ".format(repr(self), db_name))

        # handle case where no wp_config found
        except ValueError as err:
            logging.warning("{} - could not clean DB: {}".format(repr(self), err))

        # clean directories before files
        logging.info("{} - removing files".format(repr(self)))
        for dir_path in settings.WP_DIRS:
            path = os.path.join(self.wp_site.path, dir_path)
            if os.path.exists(path):
                shutil.rmtree(path)

        # clean files
        for file_path in settings.WP_FILES:
            path = os.path.join(self.wp_site.path, file_path)
            if os.path.exists(path):
                os.remove(path)


class MockedWPGenerator(WPGenerator):
    """
    Class used for tests only. We don't have a LDAP server on Travis-ci so we add 'fake' webmasters without
    calling LDAP.
    """

    def validate_mockable_args(self, wp_site_url):
        pass

    def get_the_unit_id(self, unit_name):
        """
        Return a fake unit id without querying LDAP
        """
        return 42<|MERGE_RESOLUTION|>--- conflicted
+++ resolved
@@ -374,23 +374,16 @@
 
             # If we have to uninstall the plugin
             if config_dict.action == settings.PLUGIN_ACTION_UNINSTALL:
-<<<<<<< HEAD
+
                 logging.info("{} - Plugins - {}: Uninstalling...".format(repr(self), plugin_name))
-                if plugin_config.is_installed:
-                    plugin_config.uninstall()
-                    logging.info("{} - Plugins - {}: Uninstalled!".format(repr(self), plugin_name))
-=======
-
-                logging.info("%s - Plugins - %s: Uninstalling...", repr(self), plugin_name)
                 if plugin_config.is_installed:
                     if force:
                         plugin_config.uninstall()
-                        logging.info("%s - Plugins - %s: Uninstalled!", repr(self), plugin_name)
+                        logging.info("{} - Plugins - {}: Uninstalled!".format(repr(self), plugin_name))
                     else:
-                        logging.info("%s - Plugins - %s: Deactivated only! (use --force to uninstall)",
-                                     repr(self), plugin_name)
+                        logging.info("{} - Plugins - {}: Deactivated only! (use --force to uninstall)".format(
+                                     repr(self), plugin_name))
                         plugin_config.set_state(False)
->>>>>>> 17df7300
                 else:
                     logging.info("{} - Plugins - {}: Not installed!".format(repr(self), plugin_name))
 
@@ -398,12 +391,7 @@
 
                 # We may have to install or do nothing (if we only want to deactivate plugin)
                 if config_dict.action == settings.PLUGIN_ACTION_INSTALL:
-<<<<<<< HEAD
                     logging.info("{} - Plugins - {}: Installing...".format(repr(self), plugin_name))
-=======
-
-                    logging.info("%s - Plugins - %s: Installing...", repr(self), plugin_name)
->>>>>>> 17df7300
                     if not plugin_config.is_installed:
                         plugin_config.install()
                         logging.info("{} - Plugins - {}: Installed!".format(repr(self), plugin_name))

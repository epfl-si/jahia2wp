# pylint: disable=W1306
import os
import shutil
import logging

from utils import Utils
from settings import WP_DIRS, WP_FILES, ADD_TO_ANY_PLUGIN, EPFL_INFOSCIENCE_SHORTCODE

from django.core.validators import URLValidator
from veritas.validators import validate_string, validate_openshift_env, validate_integer

from .models import WPSite, WPUser
<<<<<<< HEAD
from .configurator import WPRawConfig, WPThemeConfig, WPPluginConfig
=======
from .config import WPConfig, WPThemeConfig
>>>>>>> f7e0d6f3


class WPGenerator:
    """ High level object to entirely setup a WP sites with some users.

        It makes use of the lower level object (WPSite, WPUser, WPConfig)
        and provides methods to access and control the DB
    """

    DB_NAME_LENGTH = 32
    MYSQL_USER_NAME_LENGTH = 16
    MYSQL_PASSWORD_LENGTH = 20

    MYSQL_DB_HOST = Utils.get_mandatory_env(key="MYSQL_DB_HOST")
    MYSQL_SUPER_USER = Utils.get_mandatory_env(key="MYSQL_SUPER_USER")
    MYSQL_SUPER_PASSWORD = Utils.get_mandatory_env(key="MYSQL_SUPER_PASSWORD")

    WP_ADMIN_USER = Utils.get_mandatory_env(key="WP_ADMIN_USER")
    WP_ADMIN_EMAIL = Utils.get_mandatory_env(key="WP_ADMIN_EMAIL")

    def __init__(self, openshift_env, wp_site_url,
                 wp_default_site_title=None,
                 admin_password=None,
                 owner_id=None,
                 responsible_id=None):
        # validate input
        validate_openshift_env(openshift_env)
        URLValidator()(wp_site_url)
        if wp_default_site_title is not None:
            validate_string(wp_default_site_title)
        if owner_id is not None:
            validate_integer(owner_id)
        if responsible_id is not None:
            validate_integer(responsible_id)

        # create WordPress site and config
        self.wp_site = WPSite(openshift_env, wp_site_url, wp_default_site_title=wp_default_site_title)
        self.wp_config = WPConfig(self.wp_site)

        # prepare admin for exploitation/maintenance
        self.wp_admin = WPUser(self.WP_ADMIN_USER, self.WP_ADMIN_EMAIL)
        self.wp_admin.set_password(password=admin_password)

        # store scipers_id for later
        self.owner_id = owner_id
        self.responsible_id = responsible_id

        # create mysql credentials
        self.wp_db_name = Utils.generate_name(self.DB_NAME_LENGTH, prefix='wp_').lower()
        self.mysql_wp_user = Utils.generate_name(self.MYSQL_USER_NAME_LENGTH).lower()
        self.mysql_wp_password = Utils.generate_password(self.MYSQL_PASSWORD_LENGTH)

    def __repr__(self):
        return repr(self.wp_site)

    def run_wp_cli(self, command):
        return self.wp_config.run_wp_cli(command)

    def run_mysql(self, command):
        mysql_connection_string = "mysql -h {0.MYSQL_DB_HOST} -u {0.MYSQL_SUPER_USER}" \
            " --password={0.MYSQL_SUPER_PASSWORD} ".format(self)
        return Utils.run_command(mysql_connection_string + command)

    def generate_plugins(self):

        # install and activate AddToAny plugin
        add_to_any_plugin = WPPluginConfig(self.wp_site, 'add-to-any')
        add_to_any_plugin.install()
        if not add_to_any_plugin.is_activate:
            logging.error("%s - could not activate WP AddToAny plugin", repr(self))
            return False
        else:
            logging.debug("%s - WP AddToAny plugin is activated", repr(self))

        # config AddToAny plugin
        add_to_any_plugin.config(config_data=ADD_TO_ANY_PLUGIN)

        # install and activate BasicAuth plugin
        basic_auth = WPPluginConfig(self.wp_site, 'wp-basic-auth')
        basic_auth.install()
        if not basic_auth.is_activate:
            logging.error("%s - could not activate WP BASIC Auth plugin", repr(self))
            return False
        else:
            logging.debug("%s - WP BASIC Auth plugin is activated", repr(self))

        # install and activate Black Studio TinyMCE widget
        black_studio_tinymce_widget = WPPluginConfig(self.wp_site, 'black-studio-tinymce-widget')
        black_studio_tinymce_widget.install()
        if not black_studio_tinymce_widget.is_activate:
            logging.error("%s - could not activate WP Black Studio TinyMCE Widget plugin", repr(self))
            return False
        else:
            logging.debug("%s - WP Black Studio TinyMCE Widget is activated", repr(self))

        # install and activate TinyMCE Advanced plugin
        tinymce_advanced = WPPluginConfig(self.wp_site, 'tinymce-advanced')
        tinymce_advanced.install()
        if not tinymce_advanced.is_activate:
            logging.error("%s - could not activate WP TinyMCE Advanced plugin", repr(self))
            return False
        else:
            logging.debug("%s - WP TinyMCE Advanced is activated", repr(self))

        # install epfl_infoscience shortcode
        epfl_infoscience = WPPluginConfig(self.wp_site, 'epfl_infoscience')
        epfl_infoscience.install(zip_path=EPFL_INFOSCIENCE_SHORTCODE["zip_path"])
        if not epfl_infoscience.is_activate:
            logging.error("%s - could not activate WP EPFL Infoscience shortcode", repr(self))
            return False
        else:
            logging.debug("%s - WP EPFL Infoscience shortcode is activated", repr(self))

    def generate(self):

        # check we have a clean place first
        if self.wp_config.is_installed:
            logging.error("%s - wordpress files already found", repr(self))
            return False

        # create specific mysql db and user
        logging.info("%s - setting up DB...", repr(self))
        if not self.prepare_db():
            logging.error("%s - could not set up DB", repr(self))
            return False

        # download, config and install WP
        logging.info("%s - downloading WP...", repr(self))
        if not self.install_wp():
            logging.error("%s - could not install WP", repr(self))
            return False

        # install and configure theme (default is 'epfl')
        logging.info("%s - activating theme...", repr(self))
        theme = WPThemeConfig(self.wp_site)
        theme.install()
        if not theme.activate():
            logging.error("%s - could not activate theme", repr(self))
            return False

        # install, activate and config plugins
        logging.info("%s - installing plugins...", repr(self))
        self.generate_plugins()

        # add 2 given webmasters
        logging.info("%s - creating webmaster accounts...", repr(self))
        if not self.add_webmasters():
            logging.error("%s - could not add webmasters", repr(self))
            return False

        # flag success
        return True

    def prepare_db(self):
        # create htdocs path
        if not Utils.run_command("mkdir -p {}".format(self.wp_site.path)):
            logging.error("%s - could not create tree structure", repr(self))
            return False

        # create MySQL DB
        command = "-e \"CREATE DATABASE {0.wp_db_name};\""
        if not self.run_mysql(command.format(self)):
            logging.error("%s - could not create DB", repr(self))
            return False

        # create MySQL user
        command = "-e \"CREATE USER '{0.mysql_wp_user}' IDENTIFIED BY '{0.mysql_wp_password}';\""
        if not self.run_mysql(command.format(self)):
            logging.error("%s - could not create user", repr(self))
            return False

        # grant privileges
        command = "-e \"GRANT ALL PRIVILEGES ON \`{0.wp_db_name}\`.* TO \`{0.mysql_wp_user}\`@'%';\""
        if not self.run_mysql(command.format(self)):
            logging.error("%s - could not grant privileges to user", repr(self))
            return False

        # flag success by returning True
        return True

    def install_wp(self):
        # install WordPress
        if not self.run_wp_cli("core download --version={}".format(self.wp_site.WP_VERSION)):
            logging.error("%s - could not download", repr(self))
            return False

        # config WordPress
        command = "config create --dbname='{0.wp_db_name}' --dbuser='{0.mysql_wp_user}'" \
            " --dbpass='{0.mysql_wp_password}' --dbhost={0.MYSQL_DB_HOST}"
        if not self.run_wp_cli(command.format(self)):
            logging.error("%s - could not create config", repr(self))
            return False

        # fill out first form in install process (setting admin user and permissions)
        command = "--allow-root core install --url={0.url} --title='{0.wp_default_site_title}'" \
            " --admin_user={1.username} --admin_password='{1.password}'"\
            " --admin_email='{1.email}'"
        if not self.run_wp_cli(command.format(self.wp_site, self.wp_admin)):
            logging.error("%s - could not setup WP site", repr(self))
            return False

        # create main menu
        self.wp_config.create_main_menu()

        # flag success by returning True
        return True

    def add_webmasters(self):
        success = True

        if self.owner_id is not None:
            owner = self.wp_config.add_ldap_user(self.owner_id)
            if owner is not None:
                logging.info("%s - added owner %s", repr(self), owner.username)
            else:
                success = False

        if self.responsible_id is not None:
            responsible = self.wp_config.add_ldap_user(self.responsible_id)
            if responsible is not None:
                logging.info("%s - added responsible %s", repr(self), responsible.username)
            else:
                success = False

        # flag a success if at least one webmaster has been created
        return success

    def clean(self):
        # retrieve db_infos
        db_name = self.wp_config.db_name
        db_user = self.wp_config.db_user

        # clean db
        logging.info("%s - cleaning up DB", repr(self))
        if not self.run_mysql('-e "DROP DATABASE {};"'.format(db_name)):
            logging.error("%s - could not drop DATABASE %s", repr(self), db_name)

        if not self.run_mysql('-e "DROP USER {};"'.format(db_user)):
            logging.error("%s - could not drop USER %s", repr(self), db_name)

        # clean directories first
        logging.info("%s - removing files", repr(self))
        for dir_path in WP_DIRS:
            path = os.path.join(self.wp_site.path, dir_path)
            if os.path.exists(path):
                shutil.rmtree(path)

        # clean files
        for file_path in WP_FILES:
            path = os.path.join(self.wp_site.path, file_path)
            if os.path.exists(path):
                os.remove(path)


class MockedWPGenerator(WPGenerator):

    def add_webmasters(self):
        owner = self.wp_config.add_wp_user("owner", "owner@epfl.ch")
        responsible = self.wp_config.add_wp_user("responsible", "responsible@epfl.ch")
        return (owner, responsible)<|MERGE_RESOLUTION|>--- conflicted
+++ resolved
@@ -10,11 +10,7 @@
 from veritas.validators import validate_string, validate_openshift_env, validate_integer
 
 from .models import WPSite, WPUser
-<<<<<<< HEAD
-from .configurator import WPRawConfig, WPThemeConfig, WPPluginConfig
-=======
-from .config import WPConfig, WPThemeConfig
->>>>>>> f7e0d6f3
+from .config import WPConfig, WPThemeConfig, WPPluginConfig
 
 
 class WPGenerator:

# pylint: disable=W1306
import os
import shutil
import logging

from utils import Utils
from settings import WP_DIRS, WP_FILES, \
    PLUGIN_ACTION_UNINSTALL, PLUGIN_ACTION_INSTALL, \
    PLUGINS_CONFIG_GENERIC_FOLDER, PLUGINS_CONFIG_SPECIFIC_FOLDER, \
<<<<<<< HEAD
    WP_PLUGIN_CONFIG_CLASS_BY_NAME, WP_DEFAULT_PLUGIN_CONFIG, \
    DEFAULT_CONFIG_INSTALLS_LOCKED, DEFAULT_CONFIG_UPDATES_AUTOMATIC
=======
    WP_PLUGIN_CONFIG_CLASS_BY_NAME, WP_DEFAULT_PLUGIN_CONFIG, DEFAULT_THEME_NAME
>>>>>>> 66901d4a

from django.core.validators import URLValidator
from veritas.validators import validate_string, validate_openshift_env, validate_integer

from .models import WPSite, WPUser
from .config import WPConfig
from .themes import WPThemeConfig
from .plugins.models import WPPluginList
from .plugins.config import WPMuPluginConfig


class WPGenerator:
    """ High level object to entirely setup a WP sites with some users.

        It makes use of the lower level object (WPSite, WPUser, WPConfig)
        and provides methods to access and control the DB
    """

    DB_NAME_LENGTH = 32
    MYSQL_USER_NAME_LENGTH = 16
    MYSQL_PASSWORD_LENGTH = 20

    MYSQL_DB_HOST = Utils.get_mandatory_env(key="MYSQL_DB_HOST")
    MYSQL_SUPER_USER = Utils.get_mandatory_env(key="MYSQL_SUPER_USER")
    MYSQL_SUPER_PASSWORD = Utils.get_mandatory_env(key="MYSQL_SUPER_PASSWORD")

    WP_ADMIN_USER = Utils.get_mandatory_env(key="WP_ADMIN_USER")
    WP_ADMIN_EMAIL = Utils.get_mandatory_env(key="WP_ADMIN_EMAIL")

    def __init__(self, openshift_env, wp_site_url,
                 wp_default_site_title=None,
                 installs_locked=DEFAULT_CONFIG_INSTALLS_LOCKED,
                 updates_automatic=DEFAULT_CONFIG_UPDATES_AUTOMATIC,
                 admin_password=None,
                 owner_id=None,
                 responsible_id=None,
                 theme=DEFAULT_THEME_NAME,
                 theme_faculty=None):
        """
        Class constructor

        Argument keywords:
        openshift_env -- Name of OpenShift environment on which script is executed
        wp_site_url -- Website URL
        wp_default_site_title -- (optional) website title
        admin_password -- (optional) Password to use for 'admin' account
        owner_id -- (optional) ID (sciper) of website owner
        responsible_id -- (optional) ID (sciper) of website responsible
        theme -- (optional) WordPress Theme name
        theme_faculty -- (optional) Faculty name to use with theme (to select color)
        """
        # validate input
        validate_openshift_env(openshift_env)
        URLValidator()(wp_site_url)
        if wp_default_site_title is not None:
            validate_string(wp_default_site_title)
        if owner_id is not None:
            validate_integer(owner_id)
        if responsible_id is not None:
            validate_integer(responsible_id)

        # create WordPress site and config
        self.wp_site = WPSite(openshift_env, wp_site_url, wp_default_site_title=wp_default_site_title)
        self.wp_config = WPConfig(
            self.wp_site,
            installs_locked=installs_locked,
            updates_automatic=updates_automatic)

        # prepare admin for exploitation/maintenance
        self.wp_admin = WPUser(self.WP_ADMIN_USER, self.WP_ADMIN_EMAIL)
        self.wp_admin.set_password(password=admin_password)

        # store scipers_id for later
        self.owner_id = owner_id
        self.responsible_id = responsible_id

        # Theme configuration
        self.theme = theme
        self.theme_faculty = None if theme_faculty == '' else theme_faculty

        # create mysql credentials
        self.wp_db_name = Utils.generate_name(self.DB_NAME_LENGTH, prefix='wp_').lower()
        self.mysql_wp_user = Utils.generate_name(self.MYSQL_USER_NAME_LENGTH).lower()
        self.mysql_wp_password = Utils.generate_password(self.MYSQL_PASSWORD_LENGTH)

    def __repr__(self):
        return repr(self.wp_site)

    def run_wp_cli(self, command):
        """
        Execute a WP-CLI command using method present in WPConfig instance.

        Argument keywords:
        command -- WP-CLI command to execute. The command doesn't have to start with "wp ".
        """
        return self.wp_config.run_wp_cli(command)

    def run_mysql(self, command):
        """
        Execute MySQL request using DB information stored in instance

        Argument keywords:
        command -- Request to execute in DB.
        """
        mysql_connection_string = "mysql -h {0.MYSQL_DB_HOST} -u {0.MYSQL_SUPER_USER}" \
            " --password={0.MYSQL_SUPER_PASSWORD} ".format(self)
        return Utils.run_command(mysql_connection_string + command)

    def list_plugins(self, with_config=False, for_plugin=None):
        """
        List plugins (and configuration) for WP site

        Keyword arguments:
        with_config -- (Bool) to specify if plugin config has to be displayed
        for_plugin -- Used only if 'with_config'=True. Allow to display only configuration for one given plugin.
        """
        logging.info("WPGenerator.list_plugins(): Add parameter for 'batch file' (YAML)")
        # Batch config file (config-lot1.yml) needs to be replaced by something clean as soon as we have "batch"
        # information in the source of trousse !
        plugin_list = WPPluginList(PLUGINS_CONFIG_GENERIC_FOLDER, 'config-lot1.yml', PLUGINS_CONFIG_SPECIFIC_FOLDER)

        return plugin_list.list_plugins(self.wp_site.name, with_config, for_plugin)

    def generate(self):
        """
        Generate a complete and fully working WordPress website
        """
        # check we have a clean place first
        if self.wp_config.is_installed:
            logging.error("%s - WordPress files already found", repr(self))
            return False

        # create specific mysql db and user
        logging.info("%s - Setting up DB...", repr(self))
        if not self.prepare_db():
            logging.error("%s - could not set up DB", repr(self))
            return False

        # download, config and install WP
        logging.info("%s - Downloading WP...", repr(self))
        if not self.install_wp():
            logging.error("%s - could not install WP", repr(self))
            return False

        # install and configure theme (default is settings.DEFAULT_THEME_NAME)
        logging.info("%s - Activating theme...", repr(self))
        theme = WPThemeConfig(self.wp_site, self.theme, self.theme_faculty)
        theme.install()
        if not theme.activate():
            logging.error("%s - could not activate theme", repr(self))
            return False

<<<<<<< HEAD
        # install, activate and config mu-plugins
        # must be done before plugins if automatic updates are disabled
        logging.info("%s - Installing mu-plugins...", repr(self))
        self.generate_mu_plugins()
=======
        # Delete all widgets
        self.delete_widgets()
>>>>>>> 66901d4a

        # install, activate and config plugins
        logging.info("%s - Installing plugins...", repr(self))
        self.generate_plugins()

        # add 2 given webmasters
        logging.info("%s - Creating webmaster accounts...", repr(self))
        if not self.add_webmasters():
            logging.error("%s - could not add webmasters", repr(self))
            return False

        # flag success
        return True

    def prepare_db(self):
        """
        Prepare the DB to store WordPress configuration.
        """
        # create htdocs path
        if not Utils.run_command("mkdir -p {}".format(self.wp_site.path)):
            logging.error("%s - could not create tree structure", repr(self))
            return False

        # create MySQL DB
        command = "-e \"CREATE DATABASE {0.wp_db_name};\""
        if not self.run_mysql(command.format(self)):
            logging.error("%s - could not create DB", repr(self))
            return False

        # create MySQL user
        command = "-e \"CREATE USER '{0.mysql_wp_user}' IDENTIFIED BY '{0.mysql_wp_password}';\""
        if not self.run_mysql(command.format(self)):
            logging.error("%s - could not create user", repr(self))
            return False

        # grant privileges
        command = "-e \"GRANT ALL PRIVILEGES ON \`{0.wp_db_name}\`.* TO \`{0.mysql_wp_user}\`@'%';\""
        if not self.run_mysql(command.format(self)):
            logging.error("%s - could not grant privileges to user", repr(self))
            return False

        # flag success by returning True
        return True

    def install_wp(self):
        """
        Execute WordPress installation
        """
        # install WordPress
        if not self.run_wp_cli("core download --version={}".format(self.wp_site.WP_VERSION)):
            logging.error("%s - could not download", repr(self))
            return False

        # config WordPress
        command = "config create --dbname='{0.wp_db_name}' --dbuser='{0.mysql_wp_user}'" \
            " --dbpass='{0.mysql_wp_password}' --dbhost={0.MYSQL_DB_HOST}"
        if not self.run_wp_cli(command.format(self)):
            logging.error("%s - could not create config", repr(self))
            return False

        # fill out first form in install process (setting admin user and permissions)
        command = "--allow-root core install --url={0.url} --title='{0.wp_default_site_title}'" \
            " --admin_user={1.username} --admin_password='{1.password}'"\
            " --admin_email='{1.email}'"
        if not self.run_wp_cli(command.format(self.wp_site, self.wp_admin)):
            logging.error("%s - could not setup WP site", repr(self))
            return False

        # flag success by returning True
        return True

    def delete_widgets(self, sidebar="homepage-widgets"):
        """
        Delete all widgets from the given sidebar.

        There are 2 sidebars :
        - One sidebar for the homepage. In this case sidebar parameter is "homepage-widgets".
        - Another sidebar for all anothers pages. In this case sidebar parameter is "page-widgets".
        """
        cmd = "widget list {} --fields=id --format=csv".format(sidebar)
        widgets_id_list = self.run_wp_cli(cmd).split("\n")
        for widget_id in widgets_id_list:
            cmd = "widget delete " + widget_id
            self.run_wp_cli(cmd)
        logging.info("All widgets deleted")

    def add_webmasters(self):
        """
        Add webmasters to WordPress install.
        """
        success = True

        if self.owner_id is not None:
            owner = self.wp_config.add_ldap_user(self.owner_id)
            if owner is not None:
                logging.info("%s - added owner %s", repr(self), owner.username)
            else:
                success = False

        if self.responsible_id is not None and self.responsible_id != self.owner_id:
            responsible = self.wp_config.add_ldap_user(self.responsible_id)
            if responsible is not None:
                logging.info("%s - added responsible %s", repr(self), responsible.username)
            else:
                success = False

        # flag a success if at least one webmaster has been created
        return success

    def generate_mu_plugins(self):
        WPMuPluginConfig(self.wp_site, "epfl-functions.php").install()
        WPMuPluginConfig(self.wp_site, "EPFL-SC-infoscience.php").install()

        if self.wp_config.installs_locked:
            WPMuPluginConfig(self.wp_site, "EPFL_installs_locked.php").install()

        if self.wp_config.updates_automatic:
            WPMuPluginConfig(self.wp_site, "EPFL_enable_updates_automatic.php").install()
        else:
            WPMuPluginConfig(self.wp_site, "EPFL_disable_updates_automatic.php").install()

    def generate_plugins(self):
        """
        Get plugin list for WP site, install them, activate them if needed, configure them

        """
        logging.info("WPGenerator.generate_plugins(): Add parameter for 'batch file' (YAML)")
        # Batch config file (config-lot1.yml) needs to be replaced by something clean as soon as we have "batch"
        # information in the source of trousse !
        plugin_list = WPPluginList(PLUGINS_CONFIG_GENERIC_FOLDER, 'config-lot1.yml', PLUGINS_CONFIG_SPECIFIC_FOLDER)

        # Looping through plugins to install
        for plugin_name, config_dict in plugin_list.plugins(self.wp_site.name).items():

            # Fectch proper PluginConfig class and create instance
            plugin_class_name = WP_PLUGIN_CONFIG_CLASS_BY_NAME.get(
                plugin_name, WP_DEFAULT_PLUGIN_CONFIG)
            plugin_class = Utils.import_class_from_string(plugin_class_name)
            plugin_config = plugin_class(self.wp_site, plugin_name, config_dict)

            # If we have to uninstall the plugin
            if config_dict.action == PLUGIN_ACTION_UNINSTALL:
                logging.info("%s - Plugins - %s: Uninstalling...", repr(self), plugin_name)
                if plugin_config.is_installed:
                    plugin_config.uninstall()
                    logging.info("%s - Plugins - %s: Uninstalled!", repr(self), plugin_name)
                else:
                    logging.info("%s - Plugins - %s: Not installed!", repr(self), plugin_name)

            else:  # We have to install the plugin
                # We may have to install or do nothing (if we only want to deactivate plugin)
                if config_dict.action == PLUGIN_ACTION_INSTALL:
                    logging.info("%s - Plugins - %s: Installing...", repr(self), plugin_name)
                    if not plugin_config.is_installed:
                        plugin_config.install()
                        logging.info("%s - Plugins - %s: Installed!", repr(self), plugin_name)
                    else:
                        logging.info("%s - Plugins - %s: Already installed!", repr(self), plugin_name)

                logging.info("%s - Plugins - %s: Setting state...", repr(self), plugin_name)
                plugin_config.set_state()

                if plugin_config.is_activated:
                    logging.info("%s - Plugins - %s: Activated!", repr(self), plugin_name)
                else:
                    logging.info("%s - Plugins - %s: Deactivated!", repr(self), plugin_name)

                # Configure plugin
                plugin_config.configure()

    def clean(self):
        """
        Completely clean a WordPress install, DB and files.
        """
        # retrieve db_infos
        try:
            db_name = self.wp_config.db_name
            db_user = self.wp_config.db_user

            # clean db
            logging.info("%s - cleaning up DB", repr(self))
            if not self.run_mysql('-e "DROP DATABASE IF EXISTS {};"'.format(db_name)):
                logging.error("%s - could not drop DATABASE %s", repr(self), db_name)

            if not self.run_mysql('-e "DROP USER {};"'.format(db_user)):
                logging.error("%s - could not drop USER %s", repr(self), db_name)

        # handle case where no wp_config found
        except ValueError as err:
            logging.warning("%s - could not clean DB: %s", repr(self), err)

        # clean directories before files
        logging.info("%s - removing files", repr(self))
        for dir_path in WP_DIRS:
            path = os.path.join(self.wp_site.path, dir_path)
            if os.path.exists(path):
                shutil.rmtree(path)

        # clean files
        for file_path in WP_FILES:
            path = os.path.join(self.wp_site.path, file_path)
            if os.path.exists(path):
                os.remove(path)


class MockedWPGenerator(WPGenerator):
    """
    Class used for tests only. We don't have a LDAP server on Travis-ci so we add 'fake' webmasters without
    calling LDAP.
    """

    def add_webmasters(self):
        """
        Add fake webmasters without querying LDAP
        """
        owner = self.wp_config.add_wp_user("owner", "owner@epfl.ch")
        responsible = self.wp_config.add_wp_user("responsible", "responsible@epfl.ch")
        return (owner, responsible)<|MERGE_RESOLUTION|>--- conflicted
+++ resolved
@@ -7,12 +7,8 @@
 from settings import WP_DIRS, WP_FILES, \
     PLUGIN_ACTION_UNINSTALL, PLUGIN_ACTION_INSTALL, \
     PLUGINS_CONFIG_GENERIC_FOLDER, PLUGINS_CONFIG_SPECIFIC_FOLDER, \
-<<<<<<< HEAD
-    WP_PLUGIN_CONFIG_CLASS_BY_NAME, WP_DEFAULT_PLUGIN_CONFIG, \
+    WP_PLUGIN_CONFIG_CLASS_BY_NAME, WP_DEFAULT_PLUGIN_CONFIG, DEFAULT_THEME_NAME, \
     DEFAULT_CONFIG_INSTALLS_LOCKED, DEFAULT_CONFIG_UPDATES_AUTOMATIC
-=======
-    WP_PLUGIN_CONFIG_CLASS_BY_NAME, WP_DEFAULT_PLUGIN_CONFIG, DEFAULT_THEME_NAME
->>>>>>> 66901d4a
 
 from django.core.validators import URLValidator
 from veritas.validators import validate_string, validate_openshift_env, validate_integer
@@ -165,15 +161,13 @@
             logging.error("%s - could not activate theme", repr(self))
             return False
 
-<<<<<<< HEAD
         # install, activate and config mu-plugins
         # must be done before plugins if automatic updates are disabled
         logging.info("%s - Installing mu-plugins...", repr(self))
         self.generate_mu_plugins()
-=======
+
         # Delete all widgets
         self.delete_widgets()
->>>>>>> 66901d4a
 
         # install, activate and config plugins
         logging.info("%s - Installing plugins...", repr(self))

# pylint: disable=W1306
import logging
import subprocess
import sys

import os
import shutil
from django.core.validators import URLValidator
from epflldap.ldap_search import get_unit_id

import settings
from utils import Utils
from veritas.validators import validate_openshift_env, validate_theme_faculty, validate_theme
from .config import WPConfig
from .models import WPSite, WPUser
from .plugins.config import WPMuPluginConfig
from .plugins.models import WPPluginList
from .themes import WPThemeConfig


class WPGenerator:
    """ High level object to entirely setup a WP sites with some users.

        It makes use of the lower level object (WPSite, WPUser, WPConfig)
        and provides methods to access and control the DB
    """

    DB_NAME_LENGTH = 32
    MYSQL_USER_NAME_LENGTH = 16
    MYSQL_PASSWORD_LENGTH = 20

    MYSQL_DB_HOST = Utils.get_mandatory_env(key="MYSQL_DB_HOST")
    MYSQL_SUPER_USER = Utils.get_mandatory_env(key="MYSQL_SUPER_USER")
    MYSQL_SUPER_PASSWORD = Utils.get_mandatory_env(key="MYSQL_SUPER_PASSWORD")

    WP_ADMIN_USER = Utils.get_mandatory_env(key="WP_ADMIN_USER")
    WP_ADMIN_EMAIL = Utils.get_mandatory_env(key="WP_ADMIN_EMAIL")

    def __init__(self, site_params, admin_password=None):
        """
        Class constructor

        Argument keywords:
        site_params -- dict with row coming from CSV file (source of truth)
        admin_password -- (optional) Password to use for 'admin' account
        """

        self._site_params = site_params

        # Setting default values
        if 'unit_name' in self._site_params and 'unit_id' not in self._site_params:
            logging.info("WPGenerator.__init__(): Please use 'unit_id' from CSV file (now recovered from 'unit_name')")
            self._site_params['unit_id'] = self.get_the_unit_id(self._site_params['unit_name'])

        if 'wp_site_title' not in self._site_params:
            self._site_params['wp_site_title'] = None

        if 'wp_tagline' not in self._site_params:
            self._site_params['wp_tagline'] = None

        if self._site_params.get('installs_locked', None) is None:
            self._site_params['installs_locked'] = settings.DEFAULT_CONFIG_INSTALLS_LOCKED

        if self._site_params.get('updates_automatic', None) is None:
            self._site_params['updates_automatic'] = settings.DEFAULT_CONFIG_UPDATES_AUTOMATIC

        if self._site_params.get('from_export', None) is None:
            self._site_params['from_export'] = False

        if self._site_params.get('theme', None) is None:
            self._site_params['theme'] = settings.DEFAULT_THEME_NAME

        if ('theme_faculty' not in self._site_params or
           ('theme_faculty' in self._site_params and self._site_params['theme_faculty'] == '')):
            self._site_params['theme_faculty'] = None

        if self._site_params.get('openshift_env') is None:
            self._site_params['openshift_env'] = settings.OPENSHIFT_ENV

        # validate input
        self.validate_mockable_args(self._site_params['wp_site_url'])
        validate_openshift_env(self._site_params['openshift_env'])

        validate_theme(self._site_params['theme'])

        if self._site_params['theme_faculty'] is not None:
            validate_theme_faculty(self._site_params['theme_faculty'])

        # create WordPress site and config
        self.wp_site = WPSite(
            self._site_params['openshift_env'],
            self._site_params['wp_site_url'],
            wp_site_title=self._site_params['wp_site_title'],
            wp_tagline=self._site_params['wp_tagline'])
        self.wp_config = WPConfig(
            self.wp_site,
            installs_locked=self._site_params['installs_locked'],
            updates_automatic=self._site_params['updates_automatic'],
            from_export=self._site_params['from_export'])

        # prepare admin for exploitation/maintenance
        self.wp_admin = WPUser(self.WP_ADMIN_USER, self.WP_ADMIN_EMAIL)
        self.wp_admin.set_password(password=admin_password)

        # create mysql credentials
        self.wp_db_name = Utils.generate_name(self.DB_NAME_LENGTH, prefix='wp_').lower()
        self.mysql_wp_user = Utils.generate_name(self.MYSQL_USER_NAME_LENGTH).lower()
        self.mysql_wp_password = Utils.generate_password(self.MYSQL_PASSWORD_LENGTH)

    def __repr__(self):
        return repr(self.wp_site)

    def run_wp_cli(self, command, encoding=sys.getdefaultencoding(), pipe_input=None, extra_options=None):
        """
        Execute a WP-CLI command using method present in WPConfig instance.

        Argument keywords:
        command -- WP-CLI command to execute. The command doesn't have to start with "wp ".
        pipe_input -- Elements to give to the command using a pipe (ex: echo "elem" | wp command ...)
        extra_options -- Options to add at the end of the command line. There value is taken from STDIN so it
                         has to be at the end of the command line (after --path)
        encoding -- encoding to use
        """
        return self.wp_config.run_wp_cli(command, encoding=encoding, pipe_input=pipe_input, extra_options=extra_options)

    def run_mysql(self, command):
        """
        Execute MySQL request using DB information stored in instance

        Argument keywords:
        command -- Request to execute in DB.
        """
        mysql_connection_string = "mysql -h {0.MYSQL_DB_HOST} -u {0.MYSQL_SUPER_USER}" \
            " --password={0.MYSQL_SUPER_PASSWORD} ".format(self)
        return Utils.run_command(mysql_connection_string + command)

    def list_plugins(self, with_config=False, for_plugin=None):
        """
        List plugins (and configuration) for WP site

        Keyword arguments:
        with_config -- (Bool) to specify if plugin config has to be displayed
        for_plugin -- Used only if 'with_config'=True. Allow to display only configuration for one given plugin.
        """
        logging.info("WPGenerator.list_plugins(): Add parameter for 'batch file' (YAML)")
        # Batch config file (config-lot1.yml) needs to be replaced by something clean as soon as we have "batch"
        # information in the source of trousse !
        plugin_list = WPPluginList(settings.PLUGINS_CONFIG_GENERIC_FOLDER, 'config-lot1.yml',
                                   settings.PLUGINS_CONFIG_SPECIFIC_FOLDER, self._site_params)

        return plugin_list.list_plugins(self.wp_site.name, with_config, for_plugin)

    def generate(self):
        """
        Generate a complete and fully working WordPress website
        """
        # check we have a clean place first
        if self.wp_config.is_installed:
            logging.warning("%s - WordPress files already found", repr(self))
            return False

        # create specific mysql db and user
        logging.info("%s - Setting up DB...", repr(self))
        if not self.prepare_db():
            logging.error("%s - could not set up DB", repr(self))
            return False

        # download, config and install WP
        logging.info("%s - Downloading WP...", repr(self))
        if not self.install_wp():
            logging.error("%s - could not install WP", repr(self))
            return False

        # install and configure theme (default is settings.DEFAULT_THEME_NAME)
        logging.info("%s - Installing all themes...", repr(self))
        WPThemeConfig.install_all(self.wp_site)
        logging.info("%s - Activating theme '%s'...", repr(self), self._site_params['theme'])
        theme = WPThemeConfig(self.wp_site, self._site_params['theme'], self._site_params['theme_faculty'])
        if not theme.activate():
            logging.error("%s - could not activate theme '%s'", repr(self), self._site_params['theme'])
            return False

        # install, activate and config mu-plugins
        # must be done before plugins if automatic updates are disabled
        logging.info("%s - Installing mu-plugins...", repr(self))
        self.generate_mu_plugins()

        # Delete all widgets, inactive themes
        self.delete_widgets()
        self.delete_inactive_themes()
        self.delete_demo_posts()

        # install, activate and config plugins
        logging.info("%s - Installing plugins...", repr(self))
        self.generate_plugins()

        # flag success
        return True

    def prepare_db(self):
        """
        Prepare the DB to store WordPress configuration.
        """
        # create htdocs path
        if not Utils.run_command("mkdir -p {}".format(self.wp_site.path)):
            logging.error("%s - could not create tree structure", repr(self))
            return False

        # create MySQL DB
        command = "-e \"CREATE DATABASE {0.wp_db_name} CHARACTER SET utf8mb4 COLLATE utf8mb4_unicode_ci;\""
        if not self.run_mysql(command.format(self)):
            logging.error("%s - could not create DB", repr(self))
            return False

        # create MySQL user
        command = "-e \"CREATE USER '{0.mysql_wp_user}' IDENTIFIED BY '{0.mysql_wp_password}';\""
        if not self.run_mysql(command.format(self)):
            logging.error("%s - could not create user", repr(self))
            return False

        # grant privileges
        command = "-e \"GRANT ALL PRIVILEGES ON \`{0.wp_db_name}\`.* TO \`{0.mysql_wp_user}\`@'%';\""
        if not self.run_mysql(command.format(self)):
            logging.error("%s - could not grant privileges to user", repr(self))
            return False

        # flag success by returning True
        return True

    def install_wp(self):
        """
        Execute WordPress installation
        """
        # install WordPress
        if not self.run_wp_cli("core download --version={}".format(self.wp_site.WP_VERSION)):
            logging.error("%s - could not download", repr(self))
            return False

        # config WordPress
        command = "config create --dbname='{0.wp_db_name}' --dbuser='{0.mysql_wp_user}'" \
            " --dbpass='{0.mysql_wp_password}' --dbhost={0.MYSQL_DB_HOST}"
        # Generate options to add PHP code in wp-config.php file to switch to ssl if proxy is in SSL.
        # Also allow the unfiltered_upload capability to be set, this is used just during export, the
        # capability is explicitly removed after the export.
        extra_options = "--extra-php <<PHP \n" \
            "if (isset( \$_SERVER['HTTP_X_FORWARDED_PROTO'] ) && \$_SERVER['HTTP_X_FORWARDED_PROTO'] == 'https'){\n" \
            "\$_SERVER['HTTPS']='on';} \n" \
            "define('ALLOW_UNFILTERED_UPLOADS', true);"
        if not self.run_wp_cli(command.format(self), extra_options=extra_options):
            logging.error("%s - could not create config", repr(self))
            return False

        # fill out first form in install process (setting admin user and permissions)
        command = "--allow-root core install --url={0.url} --title='{0.wp_site_title}'" \
            " --admin_user={1.username} --admin_password='{1.password}'"\
            " --admin_email='{1.email}'"
        if not self.run_wp_cli(command.format(self.wp_site, self.wp_admin), encoding="utf-8"):
            logging.error("%s - could not setup WP site", repr(self))
            return False

        # Set Tagline (blog description)
        # Command is in simple quotes and tagline between double quotes to avoid problems in case of simple quote
        # in tagline text.
        if not self.run_wp_cli('option update blogdescription "{}"'.format(self.wp_site.wp_tagline),
                               encoding="utf-8"):
            logging.error("%s - could not configure blog description", repr(self))
            return False

        # Configure permalinks
        command = "rewrite structure '/%postname%/' --hard"
        if not self.run_wp_cli(command):
            logging.error("%s - could not configure permalinks", repr(self))
            return False

        # Configure TimeZone
        command = "option update timezone_string Europe/Zurich"
        if not self.run_wp_cli(command):
            logging.error("%s - could not configure time zone", repr(self))
            return False

        # Configure Time Format 24H
        command = "option update time_format H:i"
        if not self.run_wp_cli(command):
            logging.error("%s - could not configure time format", repr(self))
            return False

        # Configure Date Format d.m.Y
        command = "option update date_format d.m.Y"
        if not self.run_wp_cli(command):
            logging.error("%s - could not configure date format", repr(self))
            return False

        # Add french for the admin interface
        command = "language core install fr_FR"
        self.run_wp_cli(command)

        # remove unfiltered_upload capability. Will be reactivated during
        # export if needed.
        command = 'cap remove administrator unfiltered_upload'
        self.run_wp_cli(command)

        # flag success by returning True
        return True

    def delete_widgets(self, sidebar="homepage-widgets"):
        """
        Delete all widgets from the given sidebar.

        There are 2 sidebars :
        - One sidebar for the homepage. In this case sidebar parameter is "homepage-widgets".
        - Another sidebar for all anothers pages. In this case sidebar parameter is "page-widgets".
        """
        cmd = "widget list {} --fields=id --format=csv".format(sidebar)
        # Result is sliced to remove 1st element which is name of field (id).
        # Because WPCLI command can take several fields, the name is displayed in the result.
        widgets_id_list = self.run_wp_cli(cmd).split("\n")[1:]
        for widget_id in widgets_id_list:
            cmd = "widget delete " + widget_id
            self.run_wp_cli(cmd)
        logging.info("%s - All widgets deleted", repr(self))

    def validate_mockable_args(self, wp_site_url):
        """ Call validators in an independant function to allow mocking them """
        if Utils.get_domain(wp_site_url) != settings.HTTPD_CONTAINER_NAME:
            URLValidator()(wp_site_url)

    def get_the_unit_id(self, unit_name):
        """
        Get unit id via LDAP Search
        """
        if unit_name is not None:
            return get_unit_id(unit_name)

    def delete_inactive_themes(self):
        """
        Delete all inactive themes
        """
        cmd = "theme list --fields=name --status=inactive --format=csv"
        themes_name_list = self.run_wp_cli(cmd).split("\n")[1:]
        for theme_name in themes_name_list:
            cmd = "theme delete {}".format(theme_name)
            self.run_wp_cli(cmd)
        logging.info("%s - All inactive themes deleted", repr(self))

    def delete_demo_posts(self):
        """
        Delete 'welcome blog' and 'sample page'
        """
        cmd = "post list --post_type=page,post --field=ID --format=csv"
        posts_list = self.run_wp_cli(cmd).split("\n")
        for post in posts_list:
            cmd = "post delete {}".format(post)
            self.run_wp_cli(cmd)
        logging.info("%s - All demo posts deleted", repr(self))

    def get_number_of_pages(self):
        """
        Return the number of pages
        """
        cmd = "post list --post_type=page --fields=ID --format=csv"
        return len(self.run_wp_cli(cmd).split("\n")[1:])

    def generate_mu_plugins(self):
        # TODO: add those plugins into the general list of plugins (with the class WPMuPluginConfig)
        WPMuPluginConfig(self.wp_site, "epfl-functions.php").install()
        WPMuPluginConfig(self.wp_site, "EPFL-SC-infoscience.php").install()
        WPMuPluginConfig(self.wp_site, "EPFL_custom_editor_menu.php").install()
<<<<<<< HEAD
        WPMuPluginConfig(self.wp_site, "EPFL_snippets.php").install()
=======
        WPMuPluginConfig(self.wp_site, "EPFL-SC-people.php").install()
        WPMuPluginConfig(self.wp_site, "EPFL-map.php").install()
        WPMuPluginConfig(self.wp_site, "EPFL-scheduler.php").install()
>>>>>>> 1c7ddc62

        if self.wp_config.installs_locked:
            WPMuPluginConfig(self.wp_site, "EPFL_installs_locked.php").install()

        # If the site is created from a jahia export, the automatic update is disabled and will be re-enabled
        # after the export process is done.
        if self.wp_config.updates_automatic and not self.wp_config.from_export:
            WPMuPluginConfig(self.wp_site, "EPFL_enable_updates_automatic.php").install()
        else:
            WPMuPluginConfig(self.wp_site, "EPFL_disable_updates_automatic.php").install()

    def enable_updates_automatic_if_allowed(self):
        if self.wp_config.updates_automatic:
            WPMuPluginConfig(self.wp_site, "EPFL_enable_updates_automatic.php").install()

    def generate_plugins(self, only_one=None, force=True, **kwargs):
        """
        Get plugin list for WP site and do appropriate actions on them
        - During WordPress site creation, 'only_plugin_name' and 'force' are not given. Plugins are installed/configured
        as described in plugin structure (generic+specific)
        - If WordPress site already exists, update are performed on installed plugins, depending on information
        present in plugin structure. Those updates can be specific to one plugin ('only_plugin_name') and not
        intrusive (only add new options, deactivate instead of delete) or intrusive (overwrite existing options,
        deactivate AND delete)

        Arguments keywords
        only_one -- Plugin name for which we do the action. If not given, all plugins are processed
        force -- True|False
           - if False
              - Plugin(s) to be uninstalled will be only deactivated
              - Only new options will be added to plugin(s)
           - if True
              - Plugin(s) to be uninstalled will be deactivated AND uninstalled (deleted)
              - New plugin options will be added and existing ones will be overwritten
        """
        logging.warning("%s - Add parameter for 'batch file' (YAML)", repr(self))
        # Batch config file (config-lot1.yml) needs to be replaced by something clean as soon as we have "batch"
        # information in the source of trousse !
        plugin_list = WPPluginList(settings.PLUGINS_CONFIG_GENERIC_FOLDER, 'config-lot1.yml',
                                   settings.PLUGINS_CONFIG_SPECIFIC_FOLDER, self._site_params)

        # Looping through plugins to install
        for plugin_name, config_dict in plugin_list.plugins(self.wp_site.name).items():

            # If a filter on plugin was given and it's not the current plugin, we skip
            if only_one is not None and only_one != plugin_name:
                continue

            # Fetch proper PluginConfig class and create instance
            plugin_class = Utils.import_class_from_string(config_dict.config_class)
            plugin_config = plugin_class(self.wp_site, plugin_name, config_dict)

            # If we have to uninstall the plugin
            if config_dict.action == settings.PLUGIN_ACTION_UNINSTALL:

                logging.info("%s - Plugins - %s: Uninstalling...", repr(self), plugin_name)
                if plugin_config.is_installed:
                    if force:
                        plugin_config.uninstall()
                        logging.info("%s - Plugins - %s: Uninstalled!", repr(self), plugin_name)
                    else:
                        logging.info("%s - Plugins - %s: Deactivated only! (use --force to uninstall)",
                                     repr(self), plugin_name)
                        plugin_config.set_state(False)
                else:
                    logging.info("%s - Plugins - %s: Not installed!", repr(self), plugin_name)

            else:  # We have to install the plugin (or it is already installed)

                # We may have to install or do nothing (if we only want to deactivate plugin)
                if config_dict.action == settings.PLUGIN_ACTION_INSTALL:
                    logging.info("%s - Plugins - %s: Installing...", repr(self), plugin_name)
                    if not plugin_config.is_installed:
                        plugin_config.install()
                        logging.info("%s - Plugins - %s: Installed!", repr(self), plugin_name)
                    else:
                        logging.info("%s - Plugins - %s: Already installed!", repr(self), plugin_name)

                logging.info("%s - Plugins - %s: Setting state...", repr(self), plugin_name)
                plugin_config.set_state()

                if plugin_config.is_activated:
                    logging.info("%s - Plugins - %s: Activated!", repr(self), plugin_name)
                else:
                    logging.info("%s - Plugins - %s: Deactivated!", repr(self), plugin_name)

                # Configure plugin
                plugin_config.configure(force=force)

    def update_plugins(self, only_one=None, force=False):
        """
        Update plugin list:
        - Install missing plugins
        - Update plugin state (active/inactive)
        - For plugins that are not required anymore
          + if force -> Deactivate & uninstall
          + if not force -> Deactivate only
        - For plugin options
          + if force -> Overwrite existing options
          + not force -> only add new options

        Note: This function exists to be overriden if necessary in a child class.

        Arguments keywords
        only_one -- (optional) given plugin to update.
        force -- True|False tells if we have to really uninstall a plugin marked as "uninstall".
                           If not given, plugin is only deactivated
        """
        # check we have a clean place first
        if not self.wp_config.is_installed:
            logging.error("{} - Wordpress site doesn't exists".format(repr(self)))
            return False

        self.generate_plugins(only_one=only_one, force=force)
        return True

    def clean(self):
        """
        Completely clean a WordPress install, DB and files.
        """
        # retrieve db_infos
        try:
            db_name = self.wp_config.db_name
            db_user = self.wp_config.db_user

            # clean db
            logging.info("%s - cleaning up DB", repr(self))
            if not self.run_mysql('-e "DROP DATABASE IF EXISTS {};"'.format(db_name)):
                logging.error("%s - could not drop DATABASE %s", repr(self), db_name)

            if not self.run_mysql('-e "DROP USER {};"'.format(db_user)):
                logging.error("%s - could not drop USER %s", repr(self), db_name, db_user)

            # clean directories before files
            logging.info("%s - removing files", repr(self))
            for dir_path in settings.WP_DIRS:
                path = os.path.join(self.wp_site.path, dir_path)
                if os.path.exists(path):
                    shutil.rmtree(path)

            # clean files
            for file_path in settings.WP_FILES:
                path = os.path.join(self.wp_site.path, file_path)
                if os.path.exists(path):
                    os.remove(path)

        # handle case where no wp_config found
        except (ValueError, subprocess.CalledProcessError) as err:
            logging.warning("%s - could not clean DB or files: %s", repr(self), err)

    def active_dual_auth(self):
        """
        Active dual authenticate for development only
        """
        cmd = "option update plugin:epfl_tequila:has_dual_auth 1"
        self.run_wp_cli(cmd)
        logging.debug("Dual authenticate is activated")

    def install_basic_auth_plugin(self):
        """
        Install basic auth plugin

        This plugin is used to communicate with REST API of WordPress site.
        """
        zip_path = os.path.join(settings.EXPORTER_DATA_PATH, 'Basic-Auth.zip')
        cmd = "plugin install --activate {}".format(zip_path)
        self.run_wp_cli(cmd)
        logging.debug("Basic-Auth plugin is installed and activated")

    def uninstall_basic_auth_plugin(self):
        """
        Uninstall basic auth plugin

        This plugin is used to communicate with REST API of WordPress site.
        """
        # Uninstall basic-auth plugin
        cmd = "plugin uninstall Basic-Auth --deactivate"
        self.run_wp_cli(cmd)
        logging.debug("Basic-Auth plugin is uninstalled")


class MockedWPGenerator(WPGenerator):
    """
    Class used for tests only. We don't have a LDAP server on Travis-ci so we add 'fake' webmasters without
    calling LDAP.
    """

    def validate_mockable_args(self, wp_site_url):
        pass

    def get_the_unit_id(self, unit_name):
        """
        Return a fake unit id without querying LDAP
        """
        return 42<|MERGE_RESOLUTION|>--- conflicted
+++ resolved
@@ -365,13 +365,10 @@
         WPMuPluginConfig(self.wp_site, "epfl-functions.php").install()
         WPMuPluginConfig(self.wp_site, "EPFL-SC-infoscience.php").install()
         WPMuPluginConfig(self.wp_site, "EPFL_custom_editor_menu.php").install()
-<<<<<<< HEAD
         WPMuPluginConfig(self.wp_site, "EPFL_snippets.php").install()
-=======
         WPMuPluginConfig(self.wp_site, "EPFL-SC-people.php").install()
         WPMuPluginConfig(self.wp_site, "EPFL-map.php").install()
         WPMuPluginConfig(self.wp_site, "EPFL-scheduler.php").install()
->>>>>>> 1c7ddc62
 
         if self.wp_config.installs_locked:
             WPMuPluginConfig(self.wp_site, "EPFL_installs_locked.php").install()

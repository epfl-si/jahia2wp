--- conflicted
+++ resolved
@@ -4,15 +4,7 @@
 import logging
 
 from utils import Utils
-<<<<<<< HEAD
 import settings
-=======
-from settings import WP_DIRS, WP_FILES, \
-    PLUGIN_ACTION_UNINSTALL, PLUGIN_ACTION_INSTALL, \
-    PLUGINS_CONFIG_GENERIC_FOLDER, PLUGINS_CONFIG_SPECIFIC_FOLDER, \
-    WP_PLUGIN_CONFIG_CLASS_BY_NAME, WP_DEFAULT_PLUGIN_CONFIG, DEFAULT_THEME_NAME, \
-    DEFAULT_CONFIG_INSTALLS_LOCKED, DEFAULT_CONFIG_UPDATES_AUTOMATIC
->>>>>>> 43105bfb
 
 from django.core.validators import URLValidator
 from veritas.validators import validate_string, validate_openshift_env, validate_integer
@@ -44,12 +36,12 @@
 
     def __init__(self, openshift_env, wp_site_url,
                  wp_default_site_title=None,
-                 installs_locked=DEFAULT_CONFIG_INSTALLS_LOCKED,
-                 updates_automatic=DEFAULT_CONFIG_UPDATES_AUTOMATIC,
+                 installs_locked=settings.DEFAULT_CONFIG_INSTALLS_LOCKED,
+                 updates_automatic=settings.DEFAULT_CONFIG_UPDATES_AUTOMATIC,
                  admin_password=None,
                  owner_id=None,
                  responsible_id=None,
-                 theme=DEFAULT_THEME_NAME,
+                 theme=settings.DEFAULT_THEME_NAME,
                  theme_faculty=None):
         """
         Class constructor
@@ -90,7 +82,7 @@
         self.responsible_id = responsible_id
 
         # Theme configuration
-        self.theme = theme or DEFAULT_THEME_NAME
+        self.theme = theme or settings.DEFAULT_THEME_NAME
         self.theme_faculty = None if theme_faculty == '' else theme_faculty
 
         # create mysql credentials
@@ -137,7 +129,163 @@
 
         return plugin_list.list_plugins(self.wp_site.name, with_config, for_plugin)
 
-<<<<<<< HEAD
+    def generate(self):
+        """
+        Generate a complete and fully working WordPress website
+        """
+        # check we have a clean place first
+        if self.wp_config.is_installed:
+            logging.error("%s - WordPress files already found", repr(self))
+            return False
+
+        # create specific mysql db and user
+        logging.info("%s - Setting up DB...", repr(self))
+        if not self.prepare_db():
+            logging.error("%s - could not set up DB", repr(self))
+            return False
+
+        # download, config and install WP
+        logging.info("%s - Downloading WP...", repr(self))
+        if not self.install_wp():
+            logging.error("%s - could not install WP", repr(self))
+            return False
+
+        # install and configure theme (default is settings.DEFAULT_THEME_NAME)
+        logging.info("%s - Activating theme...", repr(self))
+        theme = WPThemeConfig(self.wp_site, self.theme, self.theme_faculty)
+        theme.install()
+        if not theme.activate():
+            logging.error("%s - could not activate theme", repr(self))
+            return False
+
+        # install, activate and config mu-plugins
+        # must be done before plugins if automatic updates are disabled
+        logging.info("%s - Installing mu-plugins...", repr(self))
+        self.generate_mu_plugins()
+
+        # Delete all widgets
+        self.delete_widgets()
+
+        # install, activate and config plugins
+        logging.info("%s - Installing plugins...", repr(self))
+        self.generate_plugins()
+
+        # add 2 given webmasters
+        logging.info("%s - Creating webmaster accounts...", repr(self))
+        if not self.add_webmasters():
+            logging.error("%s - could not add webmasters", repr(self))
+            return False
+
+        # flag success
+        return True
+
+    def prepare_db(self):
+        """
+        Prepare the DB to store WordPress configuration.
+        """
+        # create htdocs path
+        if not Utils.run_command("mkdir -p {}".format(self.wp_site.path)):
+            logging.error("%s - could not create tree structure", repr(self))
+            return False
+
+        # create MySQL DB
+        command = "-e \"CREATE DATABASE {0.wp_db_name};\""
+        if not self.run_mysql(command.format(self)):
+            logging.error("%s - could not create DB", repr(self))
+            return False
+
+        # create MySQL user
+        command = "-e \"CREATE USER '{0.mysql_wp_user}' IDENTIFIED BY '{0.mysql_wp_password}';\""
+        if not self.run_mysql(command.format(self)):
+            logging.error("%s - could not create user", repr(self))
+            return False
+
+        # grant privileges
+        command = "-e \"GRANT ALL PRIVILEGES ON \`{0.wp_db_name}\`.* TO \`{0.mysql_wp_user}\`@'%';\""
+        if not self.run_mysql(command.format(self)):
+            logging.error("%s - could not grant privileges to user", repr(self))
+            return False
+
+        # flag success by returning True
+        return True
+
+    def install_wp(self):
+        """
+        Execute WordPress installation
+        """
+        # install WordPress
+        if not self.run_wp_cli("core download --version={}".format(self.wp_site.WP_VERSION)):
+            logging.error("%s - could not download", repr(self))
+            return False
+
+        # config WordPress
+        command = "config create --dbname='{0.wp_db_name}' --dbuser='{0.mysql_wp_user}'" \
+            " --dbpass='{0.mysql_wp_password}' --dbhost={0.MYSQL_DB_HOST}"
+        if not self.run_wp_cli(command.format(self)):
+            logging.error("%s - could not create config", repr(self))
+            return False
+
+        # fill out first form in install process (setting admin user and permissions)
+        command = "--allow-root core install --url={0.url} --title='{0.wp_default_site_title}'" \
+            " --admin_user={1.username} --admin_password='{1.password}'"\
+            " --admin_email='{1.email}'"
+        if not self.run_wp_cli(command.format(self.wp_site, self.wp_admin)):
+            logging.error("%s - could not setup WP site", repr(self))
+            return False
+
+        # flag success by returning True
+        return True
+
+    def delete_widgets(self, sidebar="homepage-widgets"):
+        """
+        Delete all widgets from the given sidebar.
+
+        There are 2 sidebars :
+        - One sidebar for the homepage. In this case sidebar parameter is "homepage-widgets".
+        - Another sidebar for all anothers pages. In this case sidebar parameter is "page-widgets".
+        """
+        cmd = "widget list {} --fields=id --format=csv".format(sidebar)
+        widgets_id_list = self.run_wp_cli(cmd).split("\n")
+        for widget_id in widgets_id_list:
+            cmd = "widget delete " + widget_id
+            self.run_wp_cli(cmd)
+        logging.info("All widgets deleted")
+
+    def add_webmasters(self):
+        """
+        Add webmasters to WordPress install.
+        """
+        success = True
+
+        if self.owner_id is not None:
+            owner = self.wp_config.add_ldap_user(self.owner_id)
+            if owner is not None:
+                logging.info("%s - added owner %s", repr(self), owner.username)
+            else:
+                success = False
+
+        if self.responsible_id is not None and self.responsible_id != self.owner_id:
+            responsible = self.wp_config.add_ldap_user(self.responsible_id)
+            if responsible is not None:
+                logging.info("%s - added responsible %s", repr(self), responsible.username)
+            else:
+                success = False
+
+        # flag a success if at least one webmaster has been created
+        return success
+
+    def generate_mu_plugins(self):
+        WPMuPluginConfig(self.wp_site, "epfl-functions.php").install()
+        WPMuPluginConfig(self.wp_site, "EPFL-SC-infoscience.php").install()
+
+        if self.wp_config.installs_locked:
+            WPMuPluginConfig(self.wp_site, "EPFL_installs_locked.php").install()
+
+        if self.wp_config.updates_automatic:
+            WPMuPluginConfig(self.wp_site, "EPFL_enable_updates_automatic.php").install()
+        else:
+            WPMuPluginConfig(self.wp_site, "EPFL_disable_updates_automatic.php").install()
+
     def generate_plugins(self):
         """
         Get plugin list for WP site, install them, activate them if needed, configure them
@@ -146,8 +294,10 @@
         logging.info("WPGenerator.generate_plugins(): Add parameter for 'batch file' (YAML)")
         # Batch config file (config-lot1.yml) needs to be replaced by something clean as soon as we have "batch"
         # information in the source of trousse !
-        plugin_list = WPPluginList(settings.PLUGINS_CONFIG_GENERIC_FOLDER, 'config-lot1.yml',
-                                   settings.PLUGINS_CONFIG_SPECIFIC_FOLDER)
+        plugin_list = WPPluginList(
+            settings.PLUGINS_CONFIG_GENERIC_FOLDER,
+            'config-lot1.yml',
+            settings.PLUGINS_CONFIG_SPECIFIC_FOLDER)
 
         # Looping through plugins to install
         for plugin_name, config_dict in plugin_list.plugins(self.wp_site.name).items():
@@ -188,214 +338,6 @@
                 # Configure plugin
                 plugin_config.configure()
 
-=======
->>>>>>> 43105bfb
-    def generate(self):
-        """
-        Generate a complete and fully working WordPress website
-        """
-        # check we have a clean place first
-        if self.wp_config.is_installed:
-            logging.error("%s - WordPress files already found", repr(self))
-            return False
-
-        # create specific mysql db and user
-        logging.info("%s - Setting up DB...", repr(self))
-        if not self.prepare_db():
-            logging.error("%s - could not set up DB", repr(self))
-            return False
-
-        # download, config and install WP
-        logging.info("%s - Downloading WP...", repr(self))
-        if not self.install_wp():
-            logging.error("%s - could not install WP", repr(self))
-            return False
-
-        # install and configure theme (default is settings.DEFAULT_THEME_NAME)
-        logging.info("%s - Activating theme...", repr(self))
-        theme = WPThemeConfig(self.wp_site, self.theme, self.theme_faculty)
-        theme.install()
-        if not theme.activate():
-            logging.error("%s - could not activate theme", repr(self))
-            return False
-
-        # install, activate and config mu-plugins
-        # must be done before plugins if automatic updates are disabled
-        logging.info("%s - Installing mu-plugins...", repr(self))
-        self.generate_mu_plugins()
-
-        # Delete all widgets
-        self.delete_widgets()
-
-        # install, activate and config plugins
-        logging.info("%s - Installing plugins...", repr(self))
-        self.generate_plugins()
-
-        # add 2 given webmasters
-        logging.info("%s - Creating webmaster accounts...", repr(self))
-        if not self.add_webmasters():
-            logging.error("%s - could not add webmasters", repr(self))
-            return False
-
-        # flag success
-        return True
-
-    def prepare_db(self):
-        """
-        Prepare the DB to store WordPress configuration.
-        """
-        # create htdocs path
-        if not Utils.run_command("mkdir -p {}".format(self.wp_site.path)):
-            logging.error("%s - could not create tree structure", repr(self))
-            return False
-
-        # create MySQL DB
-        command = "-e \"CREATE DATABASE {0.wp_db_name};\""
-        if not self.run_mysql(command.format(self)):
-            logging.error("%s - could not create DB", repr(self))
-            return False
-
-        # create MySQL user
-        command = "-e \"CREATE USER '{0.mysql_wp_user}' IDENTIFIED BY '{0.mysql_wp_password}';\""
-        if not self.run_mysql(command.format(self)):
-            logging.error("%s - could not create user", repr(self))
-            return False
-
-        # grant privileges
-        command = "-e \"GRANT ALL PRIVILEGES ON \`{0.wp_db_name}\`.* TO \`{0.mysql_wp_user}\`@'%';\""
-        if not self.run_mysql(command.format(self)):
-            logging.error("%s - could not grant privileges to user", repr(self))
-            return False
-
-        # flag success by returning True
-        return True
-
-    def install_wp(self):
-        """
-        Execute WordPress installation
-        """
-        # install WordPress
-        if not self.run_wp_cli("core download --version={}".format(self.wp_site.WP_VERSION)):
-            logging.error("%s - could not download", repr(self))
-            return False
-
-        # config WordPress
-        command = "config create --dbname='{0.wp_db_name}' --dbuser='{0.mysql_wp_user}'" \
-            " --dbpass='{0.mysql_wp_password}' --dbhost={0.MYSQL_DB_HOST}"
-        if not self.run_wp_cli(command.format(self)):
-            logging.error("%s - could not create config", repr(self))
-            return False
-
-        # fill out first form in install process (setting admin user and permissions)
-        command = "--allow-root core install --url={0.url} --title='{0.wp_default_site_title}'" \
-            " --admin_user={1.username} --admin_password='{1.password}'"\
-            " --admin_email='{1.email}'"
-        if not self.run_wp_cli(command.format(self.wp_site, self.wp_admin)):
-            logging.error("%s - could not setup WP site", repr(self))
-            return False
-
-        # flag success by returning True
-        return True
-
-    def delete_widgets(self, sidebar="homepage-widgets"):
-        """
-        Delete all widgets from the given sidebar.
-
-        There are 2 sidebars :
-        - One sidebar for the homepage. In this case sidebar parameter is "homepage-widgets".
-        - Another sidebar for all anothers pages. In this case sidebar parameter is "page-widgets".
-        """
-        cmd = "widget list {} --fields=id --format=csv".format(sidebar)
-        widgets_id_list = self.run_wp_cli(cmd).split("\n")
-        for widget_id in widgets_id_list:
-            cmd = "widget delete " + widget_id
-            self.run_wp_cli(cmd)
-        logging.info("All widgets deleted")
-
-    def add_webmasters(self):
-        """
-        Add webmasters to WordPress install.
-        """
-        success = True
-
-        if self.owner_id is not None:
-            owner = self.wp_config.add_ldap_user(self.owner_id)
-            if owner is not None:
-                logging.info("%s - added owner %s", repr(self), owner.username)
-            else:
-                success = False
-
-        if self.responsible_id is not None and self.responsible_id != self.owner_id:
-            responsible = self.wp_config.add_ldap_user(self.responsible_id)
-            if responsible is not None:
-                logging.info("%s - added responsible %s", repr(self), responsible.username)
-            else:
-                success = False
-
-        # flag a success if at least one webmaster has been created
-        return success
-
-    def generate_mu_plugins(self):
-        WPMuPluginConfig(self.wp_site, "epfl-functions.php").install()
-        WPMuPluginConfig(self.wp_site, "EPFL-SC-infoscience.php").install()
-
-        if self.wp_config.installs_locked:
-            WPMuPluginConfig(self.wp_site, "EPFL_installs_locked.php").install()
-
-        if self.wp_config.updates_automatic:
-            WPMuPluginConfig(self.wp_site, "EPFL_enable_updates_automatic.php").install()
-        else:
-            WPMuPluginConfig(self.wp_site, "EPFL_disable_updates_automatic.php").install()
-
-    def generate_plugins(self):
-        """
-        Get plugin list for WP site, install them, activate them if needed, configure them
-
-        """
-        logging.info("WPGenerator.generate_plugins(): Add parameter for 'batch file' (YAML)")
-        # Batch config file (config-lot1.yml) needs to be replaced by something clean as soon as we have "batch"
-        # information in the source of trousse !
-        plugin_list = WPPluginList(PLUGINS_CONFIG_GENERIC_FOLDER, 'config-lot1.yml', PLUGINS_CONFIG_SPECIFIC_FOLDER)
-
-        # Looping through plugins to install
-        for plugin_name, config_dict in plugin_list.plugins(self.wp_site.name).items():
-
-            # Fectch proper PluginConfig class and create instance
-            plugin_class_name = WP_PLUGIN_CONFIG_CLASS_BY_NAME.get(
-                plugin_name, WP_DEFAULT_PLUGIN_CONFIG)
-            plugin_class = Utils.import_class_from_string(plugin_class_name)
-            plugin_config = plugin_class(self.wp_site, plugin_name, config_dict)
-
-            # If we have to uninstall the plugin
-            if config_dict.action == PLUGIN_ACTION_UNINSTALL:
-                logging.info("%s - Plugins - %s: Uninstalling...", repr(self), plugin_name)
-                if plugin_config.is_installed:
-                    plugin_config.uninstall()
-                    logging.info("%s - Plugins - %s: Uninstalled!", repr(self), plugin_name)
-                else:
-                    logging.info("%s - Plugins - %s: Not installed!", repr(self), plugin_name)
-
-            else:  # We have to install the plugin
-                # We may have to install or do nothing (if we only want to deactivate plugin)
-                if config_dict.action == PLUGIN_ACTION_INSTALL:
-                    logging.info("%s - Plugins - %s: Installing...", repr(self), plugin_name)
-                    if not plugin_config.is_installed:
-                        plugin_config.install()
-                        logging.info("%s - Plugins - %s: Installed!", repr(self), plugin_name)
-                    else:
-                        logging.info("%s - Plugins - %s: Already installed!", repr(self), plugin_name)
-
-                logging.info("%s - Plugins - %s: Setting state...", repr(self), plugin_name)
-                plugin_config.set_state()
-
-                if plugin_config.is_activated:
-                    logging.info("%s - Plugins - %s: Activated!", repr(self), plugin_name)
-                else:
-                    logging.info("%s - Plugins - %s: Deactivated!", repr(self), plugin_name)
-
-                # Configure plugin
-                plugin_config.configure()
-
     def clean(self):
         """
         Completely clean a WordPress install, DB and files.

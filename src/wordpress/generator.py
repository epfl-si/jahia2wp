# pylint: disable=W1306
import os
import shutil
import logging

from epflldap.ldap_search import get_unit_id

from utils import Utils
import settings

from django.core.validators import URLValidator
from veritas.validators import validate_string, validate_openshift_env, validate_integer, validate_unit

from .models import WPSite, WPUser
from .config import WPConfig
from .themes import WPThemeConfig
from .plugins.models import WPPluginList
from .plugins.config import WPMuPluginConfig


class WPGenerator:
    """ High level object to entirely setup a WP sites with some users.

        It makes use of the lower level object (WPSite, WPUser, WPConfig)
        and provides methods to access and control the DB
    """

    DB_NAME_LENGTH = 32
    MYSQL_USER_NAME_LENGTH = 16
    MYSQL_PASSWORD_LENGTH = 20

    MYSQL_DB_HOST = Utils.get_mandatory_env(key="MYSQL_DB_HOST")
    MYSQL_SUPER_USER = Utils.get_mandatory_env(key="MYSQL_SUPER_USER")
    MYSQL_SUPER_PASSWORD = Utils.get_mandatory_env(key="MYSQL_SUPER_PASSWORD")

    WP_ADMIN_USER = Utils.get_mandatory_env(key="WP_ADMIN_USER")
    WP_ADMIN_EMAIL = Utils.get_mandatory_env(key="WP_ADMIN_EMAIL")

    def __init__(self, openshift_env, wp_site_url,
                 wp_default_site_title=None,
                 installs_locked=settings.DEFAULT_CONFIG_INSTALLS_LOCKED,
                 updates_automatic=settings.DEFAULT_CONFIG_UPDATES_AUTOMATIC,
                 admin_password=None,
                 owner_id=None,
                 responsible_id=None,
                 theme=settings.DEFAULT_THEME_NAME,
                 theme_faculty=None,
                 unit=None):
        """
        Class constructor

        Argument keywords:
        openshift_env -- Name of OpenShift environment on which script is executed
        wp_site_url -- Website URL
        wp_default_site_title -- (optional) website title
        admin_password -- (optional) Password to use for 'admin' account
        owner_id -- (optional) ID (sciper) of website owner
        responsible_id -- (optional) ID (sciper) of website responsible
        theme -- (optional) WordPress Theme name
        theme_faculty -- (optional) Faculty name to use with theme (to select color)
        """
        # validate input
        validate_openshift_env(openshift_env)
        URLValidator()(wp_site_url)
        if wp_default_site_title is not None:
            validate_string(wp_default_site_title)
        if owner_id is not None:
            validate_integer(owner_id)
        if responsible_id is not None:
            validate_integer(responsible_id)
        if unit:
            validate_unit(unit)

        # create WordPress site and config
        self.wp_site = WPSite(openshift_env, wp_site_url, wp_default_site_title=wp_default_site_title)
        self.wp_config = WPConfig(
            self.wp_site,
            installs_locked=installs_locked,
            updates_automatic=updates_automatic)

        # prepare admin for exploitation/maintenance
        self.wp_admin = WPUser(self.WP_ADMIN_USER, self.WP_ADMIN_EMAIL)
        self.wp_admin.set_password(password=admin_password)

        # store scipers_id for later
        self.owner_id = owner_id
        self.responsible_id = responsible_id

        # plugin configuration
        if unit:
            self.plugin_config_custom = {
                'unit_name': unit,
                'unit_id': self.get_unit_id(unit)
            }
        else:
            self.plugin_config_custom = {}

        # Theme configuration
        self.theme = theme or settings.DEFAULT_THEME_NAME
        self.theme_faculty = None if theme_faculty == '' else theme_faculty

        # create mysql credentials
        self.wp_db_name = Utils.generate_name(self.DB_NAME_LENGTH, prefix='wp_').lower()
        self.mysql_wp_user = Utils.generate_name(self.MYSQL_USER_NAME_LENGTH).lower()
        self.mysql_wp_password = Utils.generate_password(self.MYSQL_PASSWORD_LENGTH)

    def __repr__(self):
        return repr(self.wp_site)

    def run_wp_cli(self, command):
        """
        Execute a WP-CLI command using method present in WPConfig instance.

        Argument keywords:
        command -- WP-CLI command to execute. The command doesn't have to start with "wp ".
        """
        return self.wp_config.run_wp_cli(command)

    def run_mysql(self, command):
        """
        Execute MySQL request using DB information stored in instance

        Argument keywords:
        command -- Request to execute in DB.
        """
        mysql_connection_string = "mysql -h {0.MYSQL_DB_HOST} -u {0.MYSQL_SUPER_USER}" \
            " --password={0.MYSQL_SUPER_PASSWORD} ".format(self)
        return Utils.run_command(mysql_connection_string + command)

    def list_plugins(self, with_config=False, for_plugin=None):
        """
        List plugins (and configuration) for WP site

        Keyword arguments:
        with_config -- (Bool) to specify if plugin config has to be displayed
        for_plugin -- Used only if 'with_config'=True. Allow to display only configuration for one given plugin.
        """
        logging.info("WPGenerator.list_plugins(): Add parameter for 'batch file' (YAML)")
        # Batch config file (config-lot1.yml) needs to be replaced by something clean as soon as we have "batch"
        # information in the source of trousse !
        plugin_list = WPPluginList(settings.PLUGINS_CONFIG_GENERIC_FOLDER, 'config-lot1.yml',
                                   settings.PLUGINS_CONFIG_SPECIFIC_FOLDER)

        return plugin_list.list_plugins(self.wp_site.name, with_config, for_plugin)

    def generate(self):
        """
        Generate a complete and fully working WordPress website
        """
        # check we have a clean place first
        if self.wp_config.is_installed:
            logging.error("%s - WordPress files already found", repr(self))
            return False

        # create specific mysql db and user
        logging.info("%s - Setting up DB...", repr(self))
        if not self.prepare_db():
            logging.error("%s - could not set up DB", repr(self))
            return False

        # download, config and install WP
        logging.info("%s - Downloading WP...", repr(self))
        if not self.install_wp():
            logging.error("%s - could not install WP", repr(self))
            return False

        # install and configure theme (default is settings.DEFAULT_THEME_NAME)
        logging.info("%s - Installing all themes...", repr(self))
        WPThemeConfig.install_all(self.wp_site)
        logging.info("%s - Activating theme...", repr(self))
        theme = WPThemeConfig(self.wp_site, self.theme, self.theme_faculty)
        if not theme.activate():
            logging.error("%s - could not activate theme", repr(self))
            return False

        # install, activate and config mu-plugins
        # must be done before plugins if automatic updates are disabled
        logging.info("%s - Installing mu-plugins...", repr(self))
        self.generate_mu_plugins()

        # Delete all widgets, inactive themes
        self.delete_widgets()
        self.delete_inactive_themes()
        self.delete_demo_posts()

        # install, activate and config plugins
        logging.info("%s - Installing plugins...", repr(self))
        self.generate_plugins()

        # add 2 given webmasters
        logging.info("%s - Creating webmaster accounts...", repr(self))
        if not self.add_webmasters():
            logging.error("%s - could not add webmasters", repr(self))
            return False

        # flag success
        return True

    def prepare_db(self):
        """
        Prepare the DB to store WordPress configuration.
        """
        # create htdocs path
        if not Utils.run_command("mkdir -p {}".format(self.wp_site.path)):
            logging.error("%s - could not create tree structure", repr(self))
            return False

        # create MySQL DB
        command = "-e \"CREATE DATABASE {0.wp_db_name};\""
        if not self.run_mysql(command.format(self)):
            logging.error("%s - could not create DB", repr(self))
            return False

        # create MySQL user
        command = "-e \"CREATE USER '{0.mysql_wp_user}' IDENTIFIED BY '{0.mysql_wp_password}';\""
        if not self.run_mysql(command.format(self)):
            logging.error("%s - could not create user", repr(self))
            return False

        # grant privileges
        command = "-e \"GRANT ALL PRIVILEGES ON \`{0.wp_db_name}\`.* TO \`{0.mysql_wp_user}\`@'%';\""
        if not self.run_mysql(command.format(self)):
            logging.error("%s - could not grant privileges to user", repr(self))
            return False

        # flag success by returning True
        return True

    def install_wp(self):
        """
        Execute WordPress installation
        """
        # install WordPress
        if not self.run_wp_cli("core download --version={}".format(self.wp_site.WP_VERSION)):
            logging.error("%s - could not download", repr(self))
            return False

        # config WordPress
        command = "config create --dbname='{0.wp_db_name}' --dbuser='{0.mysql_wp_user}'" \
            " --dbpass='{0.mysql_wp_password}' --dbhost={0.MYSQL_DB_HOST}"
        if not self.run_wp_cli(command.format(self)):
            logging.error("%s - could not create config", repr(self))
            return False

        # fill out first form in install process (setting admin user and permissions)
        command = "--allow-root core install --url={0.url} --title='{0.wp_default_site_title}'" \
            " --admin_user={1.username} --admin_password='{1.password}'"\
            " --admin_email='{1.email}'"
        if not self.run_wp_cli(command.format(self.wp_site, self.wp_admin)):
            logging.error("%s - could not setup WP site", repr(self))
            return False

        # Configure permalinks
        command = "rewrite structure '/%postname%/' --hard"
        if not self.run_wp_cli(command):
            logging.error("%s - could not configure permalinks", repr(self))
            return False

        # flag success by returning True
        return True

    def delete_widgets(self, sidebar="homepage-widgets"):
        """
        Delete all widgets from the given sidebar.

        There are 2 sidebars :
        - One sidebar for the homepage. In this case sidebar parameter is "homepage-widgets".
        - Another sidebar for all anothers pages. In this case sidebar parameter is "page-widgets".
        """
        cmd = "widget list {} --fields=id --format=csv".format(sidebar)
        # Result is sliced to remove 1st element which is name of field (id).
        # Because WPCLI command can take several fields, the name is displayed in the result.
        widgets_id_list = self.run_wp_cli(cmd).split("\n")[1:]
        for widget_id in widgets_id_list:
            cmd = "widget delete " + widget_id
            self.run_wp_cli(cmd)
        logging.info("All widgets deleted")

<<<<<<< HEAD
    def get_unit_id(self, unit_name):
        """
        Get unit id via LDAP Search
        """
        return get_unit_id(unit_name)
=======
    def delete_inactive_themes(self):
        """
        Delete all inactive themes
        """
        cmd = "theme list --fields=name --status=inactive --format=csv"
        themes_name_list = self.run_wp_cli(cmd).split("\n")[1:]
        for theme_name in themes_name_list:
            cmd = "theme delete {}".format(theme_name)
            self.run_wp_cli(cmd)
        logging.info("All inactive themes deleted")

    def delete_demo_posts(self):
        """
        Delete 'welcome blog' and 'sample page'
        """
        cmd = "post list --post_type=page,post --field=ID --format=csv"
        posts_list = self.run_wp_cli(cmd).split("\n")
        for post in posts_list:
            cmd = "post delete {}".format(post)
            self.run_wp_cli(cmd)
        logging.info("All demo posts deleted")
>>>>>>> 07ae2649

    def add_webmasters(self):
        """
        Add webmasters to WordPress install.
        """
        success = True

        if self.owner_id is not None:
            owner = self.wp_config.add_ldap_user(self.owner_id)
            if owner is not None:
                logging.info("%s - added owner %s", repr(self), owner.username)
            else:
                logging.warning("%s - could not add owner %s", repr(self), owner.username)
                success = False

        if self.responsible_id is not None and self.responsible_id != self.owner_id:
            responsible = self.wp_config.add_ldap_user(self.responsible_id)
            if responsible is not None:
                logging.info("%s - added responsible %s", repr(self), responsible.username)
            else:
                logging.warning("%s - could not add responsible %s", repr(self), responsible.username)
                success = False

        # flag a success if at least one webmaster has been created
        return success

    def generate_mu_plugins(self):
        WPMuPluginConfig(self.wp_site, "epfl-functions.php").install()
        WPMuPluginConfig(self.wp_site, "EPFL-SC-infoscience.php").install()
        WPMuPluginConfig(self.wp_site, "EPFL_custom_editor_menu.php").install()

        if self.wp_config.installs_locked:
            WPMuPluginConfig(self.wp_site, "EPFL_installs_locked.php").install()

        if self.wp_config.updates_automatic:
            WPMuPluginConfig(self.wp_site, "EPFL_enable_updates_automatic.php").install()
        else:
            WPMuPluginConfig(self.wp_site, "EPFL_disable_updates_automatic.php").install()

    def generate_plugins(self):
        """
        Get plugin list for WP site, install them, activate them if needed, configure them
        """
        logging.info("WPGenerator.generate_plugins(): Add parameter for 'batch file' (YAML)")
        # Batch config file (config-lot1.yml) needs to be replaced by something clean as soon as we have "batch"
        # information in the source of trousse !
        plugin_list = WPPluginList(settings.PLUGINS_CONFIG_GENERIC_FOLDER, 'config-lot1.yml',
                                   settings.PLUGINS_CONFIG_SPECIFIC_FOLDER)

        # Looping through plugins to install
        for plugin_name, config_dict in plugin_list.plugins(self.wp_site.name).items():

            # Fectch proper PluginConfig class and create instance
            plugin_class_name = settings.WP_PLUGIN_CONFIG_CLASS_BY_NAME.get(
                plugin_name, settings.WP_DEFAULT_PLUGIN_CONFIG)
            plugin_class = Utils.import_class_from_string(plugin_class_name)
            plugin_config = plugin_class(self.wp_site, plugin_name, config_dict)

            # If we have to uninstall the plugin
            if config_dict.action == settings.PLUGIN_ACTION_UNINSTALL:
                logging.info("%s - Plugins - %s: Uninstalling...", repr(self), plugin_name)
                if plugin_config.is_installed:
                    plugin_config.uninstall()
                    logging.info("%s - Plugins - %s: Uninstalled!", repr(self), plugin_name)
                else:
                    logging.info("%s - Plugins - %s: Not installed!", repr(self), plugin_name)

            else:  # We have to install the plugin
                # We may have to install or do nothing (if we only want to deactivate plugin)
                if config_dict.action == settings.PLUGIN_ACTION_INSTALL:
                    logging.info("%s - Plugins - %s: Installing...", repr(self), plugin_name)
                    if not plugin_config.is_installed:
                        plugin_config.install()
                        logging.info("%s - Plugins - %s: Installed!", repr(self), plugin_name)
                    else:
                        logging.info("%s - Plugins - %s: Already installed!", repr(self), plugin_name)

                logging.info("%s - Plugins - %s: Setting state...", repr(self), plugin_name)
                plugin_config.set_state()

                if plugin_config.is_activated:
                    logging.info("%s - Plugins - %s: Activated!", repr(self), plugin_name)
                else:
                    logging.info("%s - Plugins - %s: Deactivated!", repr(self), plugin_name)

                # Configure plugin
                plugin_config.configure(**self.plugin_config_custom)

    def clean(self):
        """
        Completely clean a WordPress install, DB and files.
        """
        # retrieve db_infos
        try:
            db_name = self.wp_config.db_name
            db_user = self.wp_config.db_user

            # clean db
            logging.info("%s - cleaning up DB", repr(self))
            if not self.run_mysql('-e "DROP DATABASE IF EXISTS {};"'.format(db_name)):
                logging.error("%s - could not drop DATABASE %s", repr(self), db_name)

            if not self.run_mysql('-e "DROP USER {};"'.format(db_user)):
                logging.error("%s - could not drop USER %s", repr(self), db_name)

        # handle case where no wp_config found
        except ValueError as err:
            logging.warning("%s - could not clean DB: %s", repr(self), err)

        # clean directories before files
        logging.info("%s - removing files", repr(self))
        for dir_path in settings.WP_DIRS:
            path = os.path.join(self.wp_site.path, dir_path)
            if os.path.exists(path):
                shutil.rmtree(path)

        # clean files
        for file_path in settings.WP_FILES:
            path = os.path.join(self.wp_site.path, file_path)
            if os.path.exists(path):
                os.remove(path)


class MockedWPGenerator(WPGenerator):
    """
    Class used for tests only. We don't have a LDAP server on Travis-ci so we add 'fake' webmasters without
    calling LDAP.
    """

    def add_webmasters(self):
        """
        Add fake webmasters without querying LDAP
        """
        owner = self.wp_config.add_wp_user("owner", "owner@epfl.ch")
        responsible = self.wp_config.add_wp_user("responsible", "responsible@epfl.ch")
        return (owner, responsible)

    def get_unit_id(self):
        """
        Add fake unit id without queryind LDAP
        """
        unit_id = 42
        return unit_id<|MERGE_RESOLUTION|>--- conflicted
+++ resolved
@@ -276,13 +276,12 @@
             self.run_wp_cli(cmd)
         logging.info("All widgets deleted")
 
-<<<<<<< HEAD
     def get_unit_id(self, unit_name):
         """
         Get unit id via LDAP Search
         """
         return get_unit_id(unit_name)
-=======
+
     def delete_inactive_themes(self):
         """
         Delete all inactive themes
@@ -304,7 +303,6 @@
             cmd = "post delete {}".format(post)
             self.run_wp_cli(cmd)
         logging.info("All demo posts deleted")
->>>>>>> 07ae2649
 
     def add_webmasters(self):
         """

--- conflicted
+++ resolved
@@ -29,13 +29,8 @@
     @pytest.fixture()
     def wp_generator(self):
         generator = MockedWPGenerator(
-<<<<<<< HEAD
-            openshift_env=self.WP_ENV,
-            wp_site_url="https://" + DOCKER_IP + "/folder",
-=======
             openshift_env="test",
             wp_site_url="http://" + DOCKER_IP + "/folder",
->>>>>>> 43105bfb
             wp_default_site_title="Upload test",
             admin_password="admin",
             owner_id=self.SAME_SCIPER_ID,

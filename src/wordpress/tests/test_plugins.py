import pytest
import yaml
import os
from importlib import reload
import settings
from wordpress import WPPluginList, WPPluginConfig, WPMuPluginConfig, WPConfig
from wordpress.generator import MockedWPGenerator

TEST_SITE = 'unittest'
SITE_URL_GENERIC = "http://localhost/"
SITE_URL_SPECIFIC = "http://localhost/{}".format(TEST_SITE)
TEST_ENV = 'test'

"""
Load fake environment variables for every test
"""
os.environ["PLUGINS_CONFIG_BASE_PATH"] = os.path.join(settings.SRC_DIR_PATH, "wordpress/tests/plugins")
reload(settings)

"""
If you want to execute pytest locally to your computer (= not on Travis), you have to :
$ make exec-test
$ vjahia
$ pytest -x wordpress/tests/test_plugins.py
"""


<<<<<<< HEAD
=======
def setup_environment():
    """
    Load fake environment variables for every test
    """
    os.environ["PLUGINS_CONFIG_BASE_PATH"] = os.path.join(
        settings.SRC_DIR_PATH, "wordpress/tests/plugins")
    reload(settings)
    return os.environ


def build_generator():
    return MockedWPGenerator(
        openshift_env=TEST_ENV,
        wp_site_url=SITE_URL_GENERIC,
        wp_default_site_title="My test")


>>>>>>> 43105bfb
@pytest.fixture(scope="module")
def wp_plugin_list():
    return WPPluginList(
        settings.PLUGINS_CONFIG_GENERIC_FOLDER,
        'config-lot1.yml',
        settings.PLUGINS_CONFIG_SPECIFIC_FOLDER)


@pytest.fixture(scope="class")
def wp_site_generic():
    # To generate website with generic plugin list/configuration
    generator = build_generator()
    generator.clean()
    generator.generate()
    return generator.wp_site


@pytest.fixture(scope="class")
def wp_site_specific():
    # To generate website with specific plugin list/configuration
    generator = MockedWPGenerator(
                openshift_env=TEST_ENV,
                wp_site_url=SITE_URL_SPECIFIC,
                wp_default_site_title="My test")
    generator.clean()
    generator.generate()
    return generator.wp_site


def test_yaml_include():
    # Generate filename to open regarding current script path
    yaml_path = os.path.join(os.path.dirname(os.path.realpath(__file__)), 'yaml-root.yml')
    yaml_content = yaml.load(open(yaml_path, 'r'))
    assert yaml_content['root_value'] == 'root'
    assert yaml_content['included_value'] == 'included'


class TestWPPluginList:

    def test_generic_plugin_list(self, wp_plugin_list):
        plugins_to_test = ['add-to-any', 'hello', 'akismet']

        plugin_list = wp_plugin_list.plugins()
        assert len(plugin_list) == len(plugins_to_test)
        for plugin_name in plugins_to_test:
            assert plugin_name in plugin_list

    def test_specific_plugin_list(self, wp_plugin_list):
        plugins_to_test = ['add-to-any', 'hello', 'redirection', 'akismet']

        plugin_list = wp_plugin_list.plugins(TEST_SITE)
        assert len(plugin_list) == len(plugins_to_test)
        for plugin_name in plugins_to_test:
            assert plugin_name in plugin_list


class TestWPPluginConfig:

    def test_valid_install_generic(self, wp_site_generic, wp_plugin_list):

        # Plugins and if they have to be installed or not
        for plugin_name, installed in {
            'add-to-any': True,
            'hello': False,
            'akismet': True
        }.items():

            plugin_config = wp_plugin_list.plugins()[plugin_name]
            wp_plugin_config = WPPluginConfig(wp_site_generic, plugin_name, plugin_config)

            assert wp_plugin_config.is_installed is installed

    def test_valid_install_specific(self, wp_site_specific, wp_plugin_list):

        # Plugins and if they have to be installed or not
        for plugin_name, installed in {
            'add-to-any': True,
            'redirection': True,
            'hello': False,
            'akismet': False
        }.items():

            plugin_config = wp_plugin_list.plugins(TEST_SITE)[plugin_name]
            wp_plugin_config = WPPluginConfig(wp_site_specific, plugin_name, plugin_config)

            assert wp_plugin_config.is_installed is installed

    def test_is_activated_generic(self, wp_site_generic, wp_plugin_list):

        # plugins and if they have to be activated or not
        for plugin_name, activated in {
            'add-to-any': True,
            'akismet': False
        }.items():

            plugin_config = wp_plugin_list.plugins()[plugin_name]
            wp_plugin_config = WPPluginConfig(wp_site_generic, plugin_name, plugin_config)

            assert wp_plugin_config.is_activated is activated

    def test_is_activated_specific(self, wp_site_specific, wp_plugin_list):

        # plugins and if they have to be activated or not
        for plugin_name, activated in {
            'add-to-any': True,
            'redirection': True
        }.items():

            plugin_config = wp_plugin_list.plugins(TEST_SITE)[plugin_name]
            wp_plugin_config = WPPluginConfig(wp_site_specific, plugin_name, plugin_config)

            assert wp_plugin_config.is_activated is activated

    def test_mu_plugins_installed(self, wp_site_specific):
        assert os.path.exists(WPMuPluginConfig(wp_site_specific, "epfl-functions.php").path)

    def test_valid_uninstall(self, wp_site_specific, wp_plugin_list):

        for plugin_name in ['add-to-any', 'redirection']:

            plugin_config = wp_plugin_list.plugins(TEST_SITE)[plugin_name]
            wp_plugin_config = WPPluginConfig(wp_site_specific, plugin_name, plugin_config)
            wp_plugin_config.uninstall()
            assert wp_plugin_config.is_installed is False


class TestWPPluginConfigRestore:

    def test_restore_generic_config(self, wp_site_generic, wp_plugin_list):

        # First, uninstall from WP installation
        plugin_config = wp_plugin_list.plugins()['add-to-any']
        wp_plugin_config = WPPluginConfig(wp_site_generic, 'add-to-any', plugin_config)
        wp_plugin_config.uninstall()

        # Then, reinstall plugin and configure it
        wp_plugin_config.install()
        wp_plugin_config.configure()

        # Check plugin options
        wp_config = WPConfig(wp_site_generic)
        assert wp_config.run_wp_cli("option get addtoany_options") == 'test'

    def test_restore_specific_config(self, wp_site_generic, wp_plugin_list):

        # First, uninstall from WP installation
        plugin_config = wp_plugin_list.plugins(TEST_SITE)['add-to-any']
        wp_plugin_config = WPPluginConfig(wp_site_generic, 'add-to-any', plugin_config)
        wp_plugin_config.uninstall()

        # Then, reinstall and configure it
        wp_plugin_config.install()
        wp_plugin_config.configure()

        # Check plugin options
        wp_config = WPConfig(wp_site_generic)
        assert wp_config.run_wp_cli("option get addtoany_options") == 'test_overload'
        assert wp_config.run_wp_cli("option get addtoany_dummy") == 'dummy'


def test_teardown():
    build_generator().clean()<|MERGE_RESOLUTION|>--- conflicted
+++ resolved
@@ -25,8 +25,6 @@
 """
 
 
-<<<<<<< HEAD
-=======
 def setup_environment():
     """
     Load fake environment variables for every test
@@ -38,13 +36,13 @@
 
 
 def build_generator():
+    setup_environment()
     return MockedWPGenerator(
         openshift_env=TEST_ENV,
         wp_site_url=SITE_URL_GENERIC,
         wp_default_site_title="My test")
 
 
->>>>>>> 43105bfb
 @pytest.fixture(scope="module")
 def wp_plugin_list():
     return WPPluginList(

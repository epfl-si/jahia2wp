--- conflicted
+++ resolved
@@ -75,55 +75,32 @@
 
         # adding languages
         for language in languages:
-<<<<<<< HEAD
-            is_default = 1 if language == default else 0
-            command = "polylang language add {} {}".format(language, is_default)
-            if not self.run_wp_cli(command):
-                logging.warning("{} - could not install language {}".format(self.wp_site, language))
-            else:
-                logging.info("{} - installed language {} {}".format(self.wp_site, language,
-                             is_default and "[default]" or ""))
-
-        # configure options
-        logging.info("{} - setting polylang options ...".format(self.wp_site))
-        self.run_wp_cli("pll option update media_support 0")
-
-        # Configure sync option
-        logging.info("{} - configuring option sync ...".format(self.wp_site))
-        self.run_wp_cli("pll option sync taxonomies")
-
-        # create menus
-        logging.info("{} - creating polylang menu ...".format(self.wp_site))
-        self.run_wp_cli("pll menu create Main top")
-        self.run_wp_cli("pll menu create footer_nav footer_nav")
-=======
             # If language doesn't already exists
             if not self._language_exists(language):
                 command = "polylang language add {}".format(language)
                 if not self.run_wp_cli(command):
-                    logging.warning("%s - could not install language %s", self.wp_site, language)
+                    logging.warning("{} - could not install language {}".format(self.wp_site, language))
                 else:
-                    logging.info("%s - installed language %s", self.wp_site, language)
+                    logging.info("{} - installed language {}".format(self.wp_site, language))
 
         if force:
             # configure default language
             default = self._get_language_slug(default)
-            logging.info("%s - setting default language to %s...", self.wp_site, default)
+            logging.info("{} - setting default language to {}...".format(self.wp_site, default))
             self.run_wp_cli("pll option default {}".format(default))
 
         # configure options
-        logging.info("%s - setting options...", self.wp_site)
+        logging.info("{} - setting options...".format(self.wp_site))
         self.run_wp_cli("pll option update media_support 0")
         self.run_wp_cli("pll option sync taxonomies")
 
         # create menus if they don't exist
-        logging.info("%s - creating polylang menu...", self.wp_site)
+        logging.info("{} - creating polylang menu...".format(self.wp_site))
         if not self._menu_exists("Main"):
             self.run_wp_cli("pll menu create Main top")
 
         if not self._menu_exists("footer_nav"):
             self.run_wp_cli("pll menu create footer_nav footer_nav")
->>>>>>> 17df7300
 
         # configure raw plugin
         super(WPPolylangConfig, self).configure(force)
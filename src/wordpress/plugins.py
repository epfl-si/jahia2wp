--- conflicted
+++ resolved
@@ -289,7 +289,7 @@
         # if "src" has been overrided
         if 'src' in specific_plugin_config:
             # If we have to download from web,
-<<<<<<< HEAD
+
             if specific_plugin_config['src'].lower() == PLUGIN_SOURCE_WP_STORE:
                 self.zip_path = None
             else:
@@ -298,14 +298,6 @@
                 if not os.path.exists(zip_full_path):
                     logging.error("%s - ZIP file not exists: %s", repr(self), zip_full_path)
                 self.zip_path = zip_full_path
-=======
-            if specific_plugin_config['src'].lower() == 'web':
-                self.zip_path = None
-            else:
-                if not os.path.exists(specific_plugin_config['src']):
-                    logging.error("%s - ZIP file not exists: %s", repr(self), specific_plugin_config['src'])
-                self.zip_path = specific_plugin_config['src']
->>>>>>> 6b40c01d
 
         # If activation has been overrided
         if 'activate' in specific_plugin_config:
@@ -315,17 +307,10 @@
         if 'tables' in specific_plugin_config:
 
             # Going through tables for which we have configuration information
-<<<<<<< HEAD
-            for table_name in specific_plugin_config['tables']:
-
-                # Going through specific options
-                for specific_option in specific_plugin_config[table_name]:
-=======
             if 'options' in specific_plugin_config['tables']:
 
                 # Going through specific options
                 for specific_option in specific_plugin_config['tables']['options']:
->>>>>>> 6b40c01d
 
                     # If configuration for current table is present in generic options
                     if 'options' in self.tables:

import os
import shutil

import settings

from .config import WPConfig


class WPThemeConfig(WPConfig):
    """ Relies on WPConfig to get wp_site and run wp-cli.
        Overrides is_installed to check for the theme only
    """

    THEMES_PATH = os.path.join('wp-content', 'themes')

    def __init__(self, wp_site, theme_name=settings.DEFAULT_THEME_NAME, theme_faculty=None):
        """
        Class constructor

        Argument keywords:
        wp_site -- Instance of class WPSite
        theme_name -- (optional) Theme name
        theme_faculty -- (optional) Theme faculty. Used for theme color.
        """
        super(WPThemeConfig, self).__init__(wp_site)
        self.name = theme_name
        self.faculty = theme_faculty
        self.path = os.path.sep.join([self.wp_site.path, self.THEMES_PATH, theme_name])

    def __repr__(self):
        installed_string = '[ok]' if self.is_installed else '[ko]'
        return "theme {0} at {1}".format(installed_string, self.path)

    @property
    def is_installed(self):
        """
        Tells if theme is installed or not

        Return
        True, False
        """
        # check if files are found in wp-content/themes
        return os.path.isdir(self.path)

    def install(self):
        """
        Install theme
        """
<<<<<<< HEAD
        src_theme_path = os.path.sep.join([WP_PATH, self.THEMES_PATH])

        for theme_folder in os.listdir(src_theme_path):
            current_theme_path = os.path.join(src_theme_path, theme_folder)
            if os.path.isdir(current_theme_path):

                # copy files into wp-content/themes
                #src_path = os.path.sep.join([WP_PATH, self.THEMES_PATH, "*"])
                shutil.copytree(current_theme_path, os.path.sep.join([self.wp_site.path, self.THEMES_PATH, theme_folder]))
=======
        # copy files into wp-content/themes
        src_path = os.path.sep.join([settings.WP_PATH, self.THEMES_PATH, self.name])
        shutil.copytree(src_path, self.path)
>>>>>>> 445d5609

    def activate(self):
        """
        Set theme as active theme in WordPress
        """
        # use wp-cli to activate theme
        result = self.run_wp_cli('theme activate {}'.format(self.name))

        if not result:
            return False

        if self.faculty is None:
            return result
        else:
            return self.run_wp_cli('option add epfl:theme_faculty {}'.format(self.faculty))<|MERGE_RESOLUTION|>--- conflicted
+++ resolved
@@ -46,7 +46,6 @@
         """
         Install theme
         """
-<<<<<<< HEAD
         src_theme_path = os.path.sep.join([WP_PATH, self.THEMES_PATH])
 
         for theme_folder in os.listdir(src_theme_path):
@@ -56,11 +55,6 @@
                 # copy files into wp-content/themes
                 #src_path = os.path.sep.join([WP_PATH, self.THEMES_PATH, "*"])
                 shutil.copytree(current_theme_path, os.path.sep.join([self.wp_site.path, self.THEMES_PATH, theme_folder]))
-=======
-        # copy files into wp-content/themes
-        src_path = os.path.sep.join([settings.WP_PATH, self.THEMES_PATH, self.name])
-        shutil.copytree(src_path, self.path)
->>>>>>> 445d5609
 
     def activate(self):
         """

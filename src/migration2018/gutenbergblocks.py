"""(c) All rights reserved. ECOLE POLYTECHNIQUE FEDERALE DE LAUSANNE, Switzerland, VPSI, 2018"""
from urllib.parse import quote_plus, unquote

import settings
import datetime
import logging
import time
import re
import os
import json
import requests
from wordpress import WPConfig, WPSite
from utils import Utils
from bs4 import BeautifulSoup
from migration2018 import Shortcodes


class GutenbergBlocks(Shortcodes):
    """
    Provides a bunch of functions to transform 'old style' shortcodes to brand new blocks
    for amazing WordPress Gutenberg edition !

    Documentation about transformation for each shortcode can be found here :
    https://confluence.epfl.ch:8443/pages/viewpage.action?pageId=100467769
    """

    def __init__(self):

        super().__init__()
        # To store mapping "Name" to "ID" for Memento
        self.memento_mapping = {}
        # To store mapping between images ID and their URL
        self.image_mapping = {}
        # To store incorrect images
        self.incorrect_images = {}
        self.log_file = None


    def _get_memento_id(self, memento, page_id):
        """
        Returns EPFL Memento ID from name

        :param memento: memento name
        :param page_id: Page ID
        """

        # If we don't have information yet
        if memento not in self.memento_mapping:

            r = requests.get(url='https://memento.epfl.ch/api/v1/mementos/?search={}'.format(memento))

            # Nothing found
            if r.json()['count'] == 0:
                raise "Memento ID not found for '{}'".format(memento)
            # Too much found
            if r.json()['count'] > 1:
                raise "Too much Memento found for '{}'".format(memento)

            self.memento_mapping[memento] = r.json()['results'][0]['id']

        return self.memento_mapping[memento]


    def _get_image_url(self, image_id, page_id):
        """
        Returns Image URL based on its ID

        :param image_id: Id of image we want full URL
        :param page_id: Page ID
        """

        # If we don't have information yet
        if image_id not in self.image_mapping:

            image_url = self.wp_config.run_wp_cli('post get {} --field=guid'.format(image_id))

            if not image_url:

                if page_id not in self.incorrect_images:
                    self.incorrect_images[page_id] = []

                self.incorrect_images[page_id].append(image_id)

                self.image_mapping[image_id] = image_id
            else:

                self.image_mapping[image_id] = image_url

        return self.image_mapping[image_id]


    def _get_news_themes(self, themes, page_id):
        """
        Returns encoded list of dict with infos corresponding to given themes.

        :param themes: Themes, separated by a coma
        :param page_id: Page ID
        """

        # Theme Id is transformed to a dict
        theme_mapping = {'1': {'value': 1,
                               'label': 'Basic Sciences'},
                         '2': {'value': 2,
                               'label': 'Health'},
                         '3': {'value': 3,
                               'label': 'Computer Science'},
                         '4': {'value': 4,
                               'label': 'Engineering'},
                         '5': {'value': 5,
                               'label': 'Environment'},
                         '6': {'value': 6,
                               'label': 'Buildings'},
                         '7': {'value': 7,
                               'label': 'Culture'},
                         '8': {'value': 8,
                               'label': 'Economy'},
                         '9': {'value': 9,
                               'label': 'Energy'}}

        res = []

        for theme_id in themes.split(','):
            theme_id = theme_id.strip()

            if theme_id not in theme_mapping:
                raise "No mapping found for theme '{}'. Page ID: {}".format(theme_id, page_id)

            res.append(theme_mapping[theme_id])

        # Encoding to JSON
        res = json.dumps(res, separators=(',', ':'))

        # We manually have to encode quotes and double quotes
        for to_encode in ['"', "'"]:
            res = res.replace(to_encode, '\\u00{}'.format(hex(ord(to_encode)).lstrip("0x")))

        return res


    def _log_to_file(self, message, display=False):
        """
        Log a message into a file

        :param message: Message to log in file
        :param display: (optional) True|False to tell if we have to display message in console or not.
        """
        now = datetime.datetime.now()
        self.log_file.write("[{}]: {}\n".format(now.strftime("%Y-%m-%d %H:%M:%S"), message).encode())

        if display:
            logging.info(message)


    def __add_attributes(self, call, attributes, attributes_desc, page_id):
        """
        Updates 'attributes' parameter (dict) with correct value depending on each attribute description
        contained in 'attributes_desc' parameter.
        If value is not found in shortcode call, it won't be added in Gutenberg block.
        If value is an integer, it will be set as an integer and not a string

        :param call: String with shortcode call
        :param attributes: dict in which we will add attribute value if exists
        :param shortcode_attributes: List with either attributes names (string) or dict with information to
                    get correct value. Informations can be:
<<<<<<< HEAD
                    'shortcode' -> (mandatory if 'default' or 'use_content' key are not present) attribute name in shortcode call
                    'block'     -> (mandatory) attribute name in Gutenberg block

                    ** Only one of the following optional key can be present in the same time **
                    'bool'      -> (optional) to tell if value has to be transformed to a bool value (string to bool)
                    'map'       -> (optional) dict to map shortcode call attribute value to a new value.
                                    An exception is raised if no mapping is found.
                    'map_func'  -> (optional) function name to call (with shortcode call attribute value) to get
                                    value to use for Gutenberg block
                    'use_content'-> (optional) True|False to tell to use shortcode call content for Gutenberg attribute
                                    value. (default=False)
                                    If True, ensure that 'call' parameter also contains shortcode content. See
                                    _get_all_shortcode_calls function parameters for more information.
                                    If given, we don't hvae to give a value for 'shortcode' key
                    'default'   -> (optional) default value to use for Gutenberg block attribute. If given, we don't
                                    have to give a value for 'shortcode' key.


=======
                    'shortcode'     -> (mandatory if 'default' or 'use_content' key are not present) attribute name in shortcode call
                    'block'         -> (mandatory) attribute name in Gutenberg block 

                    ** Only one of the following optional key can be present in the same time **
                    'bool'          -> (optional) to tell if value has to be transformed to a bool value (string to bool)
                    'map'           -> (optional) dict to map shortcode call attribute value to a new value.
                                        An exception is raised if no mapping is found.
                    'map_func'      -> (optional) function name to call (with shortcode call attribute value) to get
                                        value to use for Gutenberg block
                    'use_content'   -> (optional) True|False to tell to use shortcode call content for Gutenberg attribute
                                        value. (default=False)
                                        If True, ensure that 'call' parameter also contains shortcode content. See 
                                    _   get_all_shortcode_calls function parameters for more information.
                                        If given, we don't hvae to give a value for 'shortcode' key
                    'default'       -> (optional) default value to use for Gutenberg block attribute. If given, we don't 
                                        have to give a value for 'shortcode' key.
                    
>>>>>>> 040d46e8
                    ** The two next keys are working together so either no one is present, either both are present **
                    'if_attr_name'  -> (optional) name of attribute to use for condition
                    'if_attr_is'    -> (optional) if 'if_attr_name' value is equal to 'if_attr_is', we will add attribute
                                        to Gutenberg block (by using options previously explained to define value).

                    ** The next key can be used with others keys because it will be taken in account only if value is NULL (None) **
<<<<<<< HEAD
                    'if_null'   -> (optional) value to use if content of shortcode value is equal to NULL (or is not present)
=======
                    'if_null'       -> (optional) value to use if content of shortcode value is equal to NULL (or is not present)   
                    'force_string'  -> (optional) True|False to tell if we have to force to have a string, instead of a potential integer

>>>>>>> 040d46e8
        :param attributes_desc: Dictionnary describing shortcode attributes and how to translate them to a Gutenberg block
        :param page_id: Id of page on which we currently are
        """

        for attr_desc in attributes_desc:

            final_value = None

            # If it's a dictionnary, we have to recover shortcode attribute name and block attribute name
            if isinstance(attr_desc, dict):

                block_attr = attr_desc['block']

                # if we have condition for attribute presence
                if 'if_attr_name' in attr_desc and 'if_attr_is' in attr_desc:
                    # if attribute we have to look for is not present
                    if attr_desc['if_attr_name'] not in attributes:
                        raise "Referenced attribute '{}' is not present in attribute list (maybe not encountered yet)".format(attr_desc['if_attr_name'])

                    # If referenced attribute isn't equal to conditional value, we skip current attribute
                    if attributes[attr_desc['if_attr_name']] != attr_desc['if_attr_is']:
                        continue

                # If we have to use a default value,
                if 'default' in attr_desc:
                    final_value = attr_desc['default']
                    # We can continue to next attribute


                # We have to use content as value
                if 'use_content' in attr_desc and attr_desc['use_content']:
                    final_value = self._get_content(call)
<<<<<<< HEAD

                # If code above didn't found the value,
                if not final_value:
=======
                    
                # If code above didn't found the value,    
                if final_value is None:
>>>>>>> 040d46e8
                    shortcode_attr = attr_desc['shortcode']

            else:
                shortcode_attr = block_attr = attr_desc

            # If code above didn't found the value,
            if not final_value:
                # Recovering source value
                value = self._get_attribute(call, shortcode_attr)
                # If value is found
                if value:
                    # We need to transform string to bool
                    if 'bool' in attr_desc and attr_desc['bool']:
                        final_value = value.lower() == 'true'

                    # Value has to be mapped to another using dict
                    elif 'map' in attr_desc:
                        # If there's no mapping, we raise an exception.
                        if value not in attr_desc['map']:
                            raise "No mapping found for attribute '{}' and value '{}'. Shortcode call: {}".format(shortcode_attr, value, call)

                        final_value = attr_desc['map'][value]

                    # Correct value has to be recovered using a func
                    elif 'map_func' in attr_desc:
                        map_func = getattr(self, attr_desc['map_func'])
                        final_value = map_func(value, page_id)

                    # Simply take the value as it is...
                    else:
                        final_value = value

                else: # No value was found

                    # If we have a value to set if null,
                    if 'if_null' in attr_desc:
                        final_value = attr_desc['if_null']

                    # We don't display value in block
                    else:
                        continue

            force_string = False if 'force_string' not in attr_desc else attr_desc['force_string']

            if not force_string and Utils.is_int(final_value):
                final_value = int(final_value)

            attributes[block_attr] = final_value


    def _fix_epfl_news_2018(self, content, page_id):
        """
        Transforms EPFL news 2018 shortcode to Gutenberg block

        :param content: content to update
        :param page_id: Id of page containing content
        """
        shortcode = 'epfl_news_2018'
        block = 'epfl/news'

        templates_mapping = {'1': 'listing',
                             '2': 'highlighted_with_3_news',
                             '3': 'highlighted_with_1_news',
                             '4': 'card_with_1_news',
                             '5': 'card_with_2_news',
                             '6': 'card_with_3_news'}

        # Looking for all calls to modify them one by one
        calls = self._get_all_shortcode_calls(content, shortcode)

        # Attribute description to recover correct value from each shortcode calls
        attributes_desc = [ 'channel',
                            'lang',
                            'category',
                            {
                                'shortcode': 'all_news_link',
                                'block': 'displayLinkAllNews',
                                'bool': True
                            },
                            {
                                'shortcode': 'template',
                                'block': 'template',
                                'map': templates_mapping
                            },
                            {
                                'shortcode': 'themes',
                                'block': 'themes',
                                'map_func': '_get_news_themes',
                            },
                            {
                                'shortcode': 'nb_news',
                                'block': 'nbNews',
                                'if_attr_name': 'template',
                                'if_attr_is': 'listing'
                            }]

        for call in calls:

            # To store new attributes
            attributes = {}

            # Recovering attributes from shortcode
            self.__add_attributes(call, attributes, attributes_desc, page_id)

            # We generate new shortcode from scratch
            new_call = '<!-- wp:{} {} /-->'.format(block, json.dumps(attributes))

            self._log_to_file("Before: {}".format(call))
            self._log_to_file("After: {}".format(new_call))

            # Replacing in global content
            content = content.replace(call, new_call)

            self._update_report(shortcode)

        return content


    def _fix_epfl_memento_2018(self, content, page_id):
        """
        Transforms EPFL news 2018 shortcode to Gutenberg block

        :param content: content to update
        :param page_id: Id of page containing content
        """
        shortcode = 'epfl_memento_2018'
        block = 'epfl/memento'

        templates_mapping = {'1': 'slider_with_the_first_highlighted_event',
                             '2': 'slider_without_the_first_highlighted_event',
                             '3': 'listing_with_the_first_highlighted_event',
                             '4': 'listing_without_the_first_highlighted_event'}

        # Looking for all calls to modify them one by one
        calls = self._get_all_shortcode_calls(content, shortcode)

        # Attribute description to recover correct value from each shortcode calls
        attributes_desc = [ 'lang',
                            'category',
                            'period',
                            'keyword',
                            {
                                'shortcode': 'memento',
                                'block': 'memento',
                                'map_func': '_get_memento_id'
                            },
                            {
                                'shortcode': 'template',
                                'block': 'template',
                                'map': templates_mapping
                            },
                            {
                                'block': 'nbEvents',
                                'default': 3
                            }]

        for call in calls:

            # To store new attributes
            attributes = {}

            # Recovering attributes from shortcode
            self.__add_attributes(call, attributes, attributes_desc, page_id)

            # We generate new shortcode from scratch
            new_call = '<!-- wp:{} {} /-->'.format(block, json.dumps(attributes))

            self._log_to_file("Before: {}".format(call))
            self._log_to_file("After: {}".format(new_call))

            # Replacing in global content
            content = content.replace(call, new_call)

            self._update_report(shortcode)

        return content


    def _fix_epfl_people_2018(self, content, page_id):
        """
        Transforms EPFL people 2018 shortcode to Gutenberg block

        :param content: content to update
        :param page_id: Id of page containing content
        """
        shortcode = 'epfl_people_2018'
        block = 'epfl/people'

        # Looking for all calls to modify them one by one
        calls = self._get_all_shortcode_calls(content, shortcode)

        # Attribute description to recover correct value from each shortcode calls
<<<<<<< HEAD
        attributes_desc = [ 'columns',
                            'units',
                            'scipers',
                            'function',
=======
        attributes_desc = [ 'units',
                            'scipers', 
                            {
                                'shortcode': 'columns',
                                'block': 'columns',
                                'force_string': True
                            },
                            { 
                                'shortcode': 'function',
                                'block': 'fonction'
                            },
>>>>>>> 040d46e8
                            {
                                'shortcode': 'doctoral_program',
                                'block': 'doctoralProgram'
                            }]


        for call in calls:

            # To store new attributes
            attributes = {}

            # Recovering attributes from shortcode
            self.__add_attributes(call, attributes, attributes_desc, page_id)

            # We generate new shortcode from scratch
            new_call = '<!-- wp:{} {} /-->'.format(block, json.dumps(attributes))

            self._log_to_file("Before: {}".format(call))
            self._log_to_file("After: {}".format(new_call))

            # Replacing in global content
            content = content.replace(call, new_call)

            self._update_report(shortcode)

        return content


    def _fix_epfl_infoscience_search(self, content, page_id):
        """
        Transforms EPFL Infoscience Search shortcode to Gutenberg block
        https://github.com/epfl-idevelop/jahia2wp/blob/release2018/data/wp/wp-content/plugins/epfl/shortcodes/epfl-infoscience-search/epfl-infoscience-search.php

        :param content: content to update
        :param page_id: Id of page containing content
        """
        shortcode = 'epfl_infoscience_search'
        block = 'epfl/infoscience-search'

        # Looking for all calls to modify them one by one
        calls = self._get_all_shortcode_calls(content, shortcode, with_content=True)

        # Attribute description to recover correct value from each shortcode calls
        attributes_desc = [ 'pattern',
                            'pattern2',
                            'pattern3',
                            'limit',
                            'sort',
                            'collection',
                            'field2',
                            'field3',
                            'operator2',
                            'operator3',
                            'format',
                            {
                                'shortcode': 'field',
                                'block': 'fieldRestriction'
                            },
                            {
                                'shortcode': 'summary',
                                'block': 'summary',
                                'bool': True
                            },
                            {
                                'shortcode': 'thumbnail',
                                'block': 'thumbnail',
                                'bool': True
                            },
                            {
                                'block': 'url',
                                'use_content': True
                            }
                            ]

        for call in calls:

            # To store new attributes
            attributes = {}

            # Recovering attributes from shortcode
            self.__add_attributes(call, attributes, attributes_desc, page_id)

            # Handling 'groupBy' speciality
            group_by = self._get_attribute(call, 'group_by')
            group_by2 = self._get_attribute(call, 'group_by2')

            if not group_by or group_by == '':
                group_by_final = None
            elif group_by == 'year':
                if not group_by2 or group_by2 == '':
                    group_by_final = 'year'
                elif group_by2 == 'doctype':
                    group_by_final = 'year_doctype'
            elif group_by == 'doctype':
                if not group_by2 or group_by2 == '':
                    group_by_final = 'doctype'
                elif group_by2 == 'year':
                    group_by_final = 'doctype_year'

            attributes['groupBy'] = group_by_final

            # We generate new shortcode from scratch
            new_call = '<!-- wp:{} {} /-->'.format(block, json.dumps(attributes))

            self._log_to_file("Before: {}".format(call))
            self._log_to_file("After: {}".format(new_call))

            # Replacing in global content
            content = content.replace(call, new_call)

            self._update_report(shortcode)

        return content


    def _fix_epfl_card(self, content, page_id):
        """
        Transforms EPFL card shortcode to Gutenberg block
        https://github.com/epfl-idevelop/wp-theme-2018/blob/dev/wp-theme-2018/shortcodes/epfl_card/view.php
        https://github.com/epfl-idevelop/wp-gutenberg-epfl/blob/master/src/epfl-card/index.js

        :param content: content to update
        :param page_id: Id of page containing content
        """
        shortcode = 'epfl_card'
        block = 'epfl/card'

        # Looking for all calls to modify them one by one
        calls = self._get_all_shortcode_calls(content, shortcode)

        # Attribute description to recover correct value from each shortcode calls
        attributes_desc = [
            {
                'shortcode': 'gray_wrapper',
                'block': 'grayWrapper',
                'bool': True,
                'if_null': False
            }
            ]

        multiple_attr = ['title',
                         'link',
                         'content']

        # We add multiple attributes
        for i in range(1, 5):
            for attr in multiple_attr:
                attributes_desc.append('{}{}'.format(attr, i))

            attributes_desc.append({
                'shortcode': 'image{}'.format(i),
                'block': 'imageId{}'.format(i)
            })

            attributes_desc.append({
                'shortcode': 'image{}'.format(i),
                'block': 'imageUrl{}'.format(i),
                'map_func': '_get_image_url'
            })


        for call in calls:

            # To store new attributes
            attributes = {}

            # Recovering attributes from shortcode
            self.__add_attributes(call, attributes, attributes_desc, page_id)

            # We generate new shortcode from scratch
            new_call = '<!-- wp:{} {} /-->'.format(block, json.dumps(attributes))

            self._log_to_file("Before: {}".format(call))
            self._log_to_file("After: {}".format(new_call))

            # Replacing in global content
            content = content.replace(call, new_call)

            self._update_report(shortcode)

        return content


    def _fix_epfl_faculties(self, content, page_id):
        """
        Transforms EPFL faculties (Schools) shortcode to Gutenberg block
        https://github.com/epfl-idevelop/wp-theme-2018/blob/dev/wp-theme-2018/shortcodes/schools/view.php

        :param content: content to update
        :param page_id: Id of page containing content
        """
        shortcode = 'epfl_faculties'
        block = 'epfl/caption-cards'

        # Looking for all calls to modify them one by one
        calls = self._get_all_shortcode_calls(content, shortcode)

        # Attribute description to recover correct value from each shortcode calls
        attributes_desc = []

        multiple_attr = ['title',
                         'link',
                         'subtitle']

        # We add multiple attributes
        for i in range(1, 11):
            for attr in multiple_attr:
                attributes_desc.append('{}{}'.format(attr, i))

            attributes_desc.append({
                'shortcode': 'image{}'.format(i),
                'block': 'imageId{}'.format(i)
            })

            attributes_desc.append({
                'shortcode': 'image{}'.format(i),
                'block': 'imageUrl{}'.format(i),
                'map_func': '_get_image_url'
            })

        for call in calls:

            # To store new attributes
            attributes = {}

            # Recovering attributes from shortcode
            self.__add_attributes(call, attributes, attributes_desc, page_id)

            # We generate new shortcode from scratch
            new_call = '<!-- wp:{} {} /-->'.format(block, json.dumps(attributes))

            self._log_to_file("Before: {}".format(call))
            self._log_to_file("After: {}".format(new_call))

            # Replacing in global content
            content = content.replace(call, new_call)

            self._update_report(shortcode)

        return content


    def _fix_epfl_contact(self, content, page_id):
        """
        Transforms EPFL people 2018 shortcode to Gutenberg block
        https://github.com/epfl-idevelop/wp-theme-2018/blob/dev/wp-theme-2018/shortcodes/epfl_contact/view.php

        :param content: content to update
        :param page_id: Id of page containing content
        """
        shortcode = 'epfl_contact'
        block = 'epfl/contact'

        # Looking for all calls to modify them one by one
        calls = self._get_all_shortcode_calls(content, shortcode)

        # Attribute description to recover correct value from each shortcode calls
        attributes_desc = [ 'introduction',
                            {
                                'shortcode': 'map_query',
                                'block': 'mapQuery'
                            },
                            {
                                'shortcode': 'gray_wrapper',
                                'block': 'grayWrapper',
                                'bool': True,
                                'if_null': False
                            }]

        # We add multiple attributes
        for i in range(1, 5):
            attributes_desc.append('timetable{}'.format(i))

        for i in range(1, 4):
            attributes_desc.append('information{}'.format(i))

        for call in calls:

            # To store new attributes
            attributes = {}

            # Recovering attributes from shortcode
            self.__add_attributes(call, attributes, attributes_desc, page_id)

            # We generate new shortcode from scratch
            new_call = '<!-- wp:{} {} /-->'.format(block, json.dumps(attributes))

            self._log_to_file("Before: {}".format(call))
            self._log_to_file("After: {}".format(new_call))

            # Replacing in global content
            content = content.replace(call, new_call)

            self._update_report(shortcode)

        return content


    def _fix_epfl_definition_list(self, content, page_id):
        """
        Transforms EPFL definition list shortcode to Gutenberg block
        https://github.com/epfl-idevelop/wp-theme-2018/blob/dev/wp-theme-2018/shortcodes/definition_list/view.php

        :param content: content to update
        :param page_id: Id of page containing content
        """
        shortcode = 'epfl_definition_list'
        block = 'epfl/definition-list'

        # Looking for all calls to modify them one by one
        calls = self._get_all_shortcode_calls(content, shortcode)

        # Attribute description to recover correct value from each shortcode calls
        attributes_desc = [ {
                                'shortcode': 'tabledisplay',
                                'block': 'tableDisplay',
                                'bool': True,
                                'if_null': False
                            },
                            {
                                'shortcode': 'largedisplay',
                                'block': 'largeDisplay',
                                'bool': True,
                                'if_null': False
                            }]


        multiple_attr = ['label',
                         'desc']

        # We add multiple attributes
        for i in range(1, 11):
            for attr in multiple_attr:
                attributes_desc.append('{}{}'.format(attr, i))

        for call in calls:

            # To store new attributes
            attributes = {}

            # Recovering attributes from shortcode
            self.__add_attributes(call, attributes, attributes_desc, page_id)

            # We generate new shortcode from scratch
            new_call = '<!-- wp:{} {} /-->'.format(block, json.dumps(attributes))

            self._log_to_file("Before: {}".format(call))
            self._log_to_file("After: {}".format(new_call))

            # Replacing in global content
            content = content.replace(call, new_call)

            self._update_report(shortcode)

        return content


    def _fix_epfl_custom_teasers(self, content, page_id):
        """
        Transforms EPFL custom teaser shortcode to Gutenberg block

        :param content: content to update
        :param page_id: Id of page containing content
        """
        shortcode = 'epfl_custom_teasers'
        block = 'epfl/custom-teaser'

        # Looking for all calls to modify them one by one
        calls = self._get_all_shortcode_calls(content, shortcode)

        # Attribute description to recover correct value from each shortcode calls
        attributes_desc = [ {
                                'shortcode': 'titlesection',
                                'block': 'titleSection'
                            },
                            {
                                'shortcode': 'graybackground',
                                'block': 'grayBackground',
                                'bool': True,
                                'if_null': False
                            }]


        multiple_attr = ['title',
                         'url',
                         'excerpt']


        # We add multiple attributes
        for i in range(1, 4):
            for attr in multiple_attr:
                attributes_desc.append('{}{}'.format(attr, i))

            attributes_desc.append({
                'shortcode': 'image{}'.format(i),
                'block': 'imageId{}'.format(i)
            })

            attributes_desc.append({
                'shortcode': 'image{}'.format(i),
                'block': 'image{}'.format(i),
                'map_func': '_get_image_url'
            })

            attributes_desc.append({
                'shortcode': 'buttonlabel{}'.format(i),
                'block': 'buttonLabel{}'.format(i)
            })

        for call in calls:

            # To store new attributes
            attributes = {}

            # Recovering attributes from shortcode
            self.__add_attributes(call, attributes, attributes_desc, page_id)

            # We generate new shortcode from scratch
            new_call = '<!-- wp:{} {} /-->'.format(block, json.dumps(attributes))

            self._log_to_file("Before: {}".format(call))
            self._log_to_file("After: {}".format(new_call))

            # Replacing in global content
            content = content.replace(call, new_call)

            self._update_report(shortcode)

        return content


    def _fix_epfl_links_group(self, content, page_id):
        """
        Transforms EPFL links group shortcode to Gutenberg block

        :param content: content to update
        :param page_id: Id of page containing content
        """
        shortcode = 'epfl_links_group'
        block = 'epfl/links-group'

        # Looking for all calls to modify them one by one
        calls = self._get_all_shortcode_calls(content, shortcode)

        # Attribute description to recover correct value from each shortcode calls
        attributes_desc = ['title',
                            {
                                'shortcode': 'main_url',
                                'block': 'mainUrl'
                            }]

        # We add multiple attributes.
        # For those ones, we have to increment by 1 the index used at the end.
        for i in range(0, 10):
            attributes_desc.append({
                'shortcode': 'label{}'.format(i),
                'block': 'label{}'.format(i+1)
            })
            attributes_desc.append({
                'shortcode': 'url{}'.format(i),
                'block': 'url{}'.format(i+1)
            })

        for call in calls:

            # To store new attributes
            attributes = {}

            # Recovering attributes from shortcode
            self.__add_attributes(call, attributes, attributes_desc, page_id)

            # We generate new shortcode from scratch
            new_call = '<!-- wp:{} {} /-->'.format(block, json.dumps(attributes))

            self._log_to_file("Before: {}".format(call))
            self._log_to_file("After: {}".format(new_call))

            # Replacing in global content
            content = content.replace(call, new_call)

            self._update_report(shortcode)

        return content


    def _fix_gallery(self, content, page_id):
        """
        Transforms gallery shortcode to Gutenberg block

        :param content: content to update
        :param page_id: Id of page containing content
        """
        shortcode = 'gallery'
        block = 'core/gallery'

        # Looking for all calls to modify them one by one
        calls = self._get_all_shortcode_calls(content, shortcode)

        # Attribute description to recover correct value from each shortcode calls
        attributes_desc = []

        attributes_desc.append({
            'shortcode': 'ids',
            'block': 'ids',
        })

        attributes_desc.append({
            'block': 'imageCrop',
            'default': False
        })

        for call in calls:

            # To store new attributes
            attributes = {}

            # Recovering attributes from shortcode
            self.__add_attributes(call, attributes, attributes_desc, page_id)

            # ids become an array, no more a string
            if 'ids' in attributes:
                attributes['ids'] = attributes['ids'].split(",")
                # dynamic additional attributes
                attributes['columns'] = len(attributes['ids'])
            else:
                attributes['columns'] = 0

            # We generate new shortcode from scratch
            new_call = '<!-- wp:{} {} -->'.format(block, json.dumps(attributes))
            new_call += '<ul class="wp-block-gallery columns-{} is-cropped">'.format(attributes['columns'])

            # add html code between, for every image
            for image_id in attributes['ids']:
                # do we want figcaption ?
                image_src = _get_image_url(image_id, page_id)
                new_call += '''<li class="blocks-gallery-item"><figure><img src="{1}" alt="" data-id="{0}" data-link="" class="wp-image-{0}"/></figure></li>'''.format(image_id, image_src)

            new_call += '</ul>'
            new_call += '<!-- /wp:gallery -->'

            self._log_to_file("Before: {}".format(call))
            self._log_to_file("After: {}".format(new_call))

            # Replacing in global content
            content = content.replace(call, new_call)

            self._update_report(shortcode)

        return content


    def fix_site(self, openshift_env, wp_site_url, shortcode_name=None, simulation=False):
        """
        Fix shortocdes in WP site
        :param openshift_env: openshift environment name
        :param wp_site_url: URL to website to fix.
        :param shortcode_name: fix site for this shortcode only
        :return: dictionnary with report.
        """

        log_filename = os.path.join(settings.MIGRATION_LOG_PATH, "{}.log".format(wp_site_url.replace(":", "_").replace("/", "_")))

        self.log_file = open(log_filename, mode='ab')

        exec_infos = "!! {} !!\n".format("Simulation" if simulation else "Normal execution")

        self._log_to_file(exec_infos)

        logging.info("Log file can be found here: %s", log_filename)

        report = super().fix_site(openshift_env, wp_site_url, shortcode_name=shortcode_name, simulation=simulation)

        self._log_to_file("Pages incorrect images: \n{}\n".format((json.dumps(self.incorrect_images))))

        self._log_to_file("Report: \n{}\n".format((json.dumps(report))))

        self.log_file.close()

        return report<|MERGE_RESOLUTION|>--- conflicted
+++ resolved
@@ -162,28 +162,8 @@
         :param attributes: dict in which we will add attribute value if exists
         :param shortcode_attributes: List with either attributes names (string) or dict with information to
                     get correct value. Informations can be:
-<<<<<<< HEAD
-                    'shortcode' -> (mandatory if 'default' or 'use_content' key are not present) attribute name in shortcode call
-                    'block'     -> (mandatory) attribute name in Gutenberg block
-
-                    ** Only one of the following optional key can be present in the same time **
-                    'bool'      -> (optional) to tell if value has to be transformed to a bool value (string to bool)
-                    'map'       -> (optional) dict to map shortcode call attribute value to a new value.
-                                    An exception is raised if no mapping is found.
-                    'map_func'  -> (optional) function name to call (with shortcode call attribute value) to get
-                                    value to use for Gutenberg block
-                    'use_content'-> (optional) True|False to tell to use shortcode call content for Gutenberg attribute
-                                    value. (default=False)
-                                    If True, ensure that 'call' parameter also contains shortcode content. See
-                                    _get_all_shortcode_calls function parameters for more information.
-                                    If given, we don't hvae to give a value for 'shortcode' key
-                    'default'   -> (optional) default value to use for Gutenberg block attribute. If given, we don't
-                                    have to give a value for 'shortcode' key.
-
-
-=======
                     'shortcode'     -> (mandatory if 'default' or 'use_content' key are not present) attribute name in shortcode call
-                    'block'         -> (mandatory) attribute name in Gutenberg block 
+                    'block'         -> (mandatory) attribute name in Gutenberg block
 
                     ** Only one of the following optional key can be present in the same time **
                     'bool'          -> (optional) to tell if value has to be transformed to a bool value (string to bool)
@@ -193,26 +173,21 @@
                                         value to use for Gutenberg block
                     'use_content'   -> (optional) True|False to tell to use shortcode call content for Gutenberg attribute
                                         value. (default=False)
-                                        If True, ensure that 'call' parameter also contains shortcode content. See 
+                                        If True, ensure that 'call' parameter also contains shortcode content. See
                                     _   get_all_shortcode_calls function parameters for more information.
                                         If given, we don't hvae to give a value for 'shortcode' key
-                    'default'       -> (optional) default value to use for Gutenberg block attribute. If given, we don't 
+                    'default'       -> (optional) default value to use for Gutenberg block attribute. If given, we don't
                                         have to give a value for 'shortcode' key.
-                    
->>>>>>> 040d46e8
+
                     ** The two next keys are working together so either no one is present, either both are present **
                     'if_attr_name'  -> (optional) name of attribute to use for condition
                     'if_attr_is'    -> (optional) if 'if_attr_name' value is equal to 'if_attr_is', we will add attribute
                                         to Gutenberg block (by using options previously explained to define value).
 
                     ** The next key can be used with others keys because it will be taken in account only if value is NULL (None) **
-<<<<<<< HEAD
-                    'if_null'   -> (optional) value to use if content of shortcode value is equal to NULL (or is not present)
-=======
-                    'if_null'       -> (optional) value to use if content of shortcode value is equal to NULL (or is not present)   
+                    'if_null'       -> (optional) value to use if content of shortcode value is equal to NULL (or is not present)
                     'force_string'  -> (optional) True|False to tell if we have to force to have a string, instead of a potential integer
 
->>>>>>> 040d46e8
         :param attributes_desc: Dictionnary describing shortcode attributes and how to translate them to a Gutenberg block
         :param page_id: Id of page on which we currently are
         """
@@ -245,15 +220,9 @@
                 # We have to use content as value
                 if 'use_content' in attr_desc and attr_desc['use_content']:
                     final_value = self._get_content(call)
-<<<<<<< HEAD
 
                 # If code above didn't found the value,
-                if not final_value:
-=======
-                    
-                # If code above didn't found the value,    
                 if final_value is None:
->>>>>>> 040d46e8
                     shortcode_attr = attr_desc['shortcode']
 
             else:
@@ -446,24 +415,17 @@
         calls = self._get_all_shortcode_calls(content, shortcode)
 
         # Attribute description to recover correct value from each shortcode calls
-<<<<<<< HEAD
-        attributes_desc = [ 'columns',
-                            'units',
+        attributes_desc = [ 'units',
                             'scipers',
-                            'function',
-=======
-        attributes_desc = [ 'units',
-                            'scipers', 
                             {
                                 'shortcode': 'columns',
                                 'block': 'columns',
                                 'force_string': True
                             },
-                            { 
+                            {
                                 'shortcode': 'function',
                                 'block': 'fonction'
                             },
->>>>>>> 040d46e8
                             {
                                 'shortcode': 'doctoral_program',
                                 'block': 'doctoralProgram'

--- conflicted
+++ resolved
@@ -27,8 +27,4 @@
 
 script:
 - ci_env=`bash <(curl -s https://codecov.io/env)`
-<<<<<<< HEAD
-- docker exec --user=www-data $ci_env mgmt make -C /srv/$WP_ENV/jahia2wp test-travis
-=======
-- docker exec $ci_env  $(docker ps -q --filter "label=com.docker.compose.service=mgmt") make -C /srv/$WP_ENV/jahia2wp test-travis
->>>>>>> 0084e08f
+- docker exec --user=www-data $ci_env $(docker ps -q --filter "label=com.docker.compose.service=mgmt") make -C /srv/$WP_ENV/jahia2wp test-travis
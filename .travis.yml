--- conflicted
+++ resolved
@@ -20,9 +20,5 @@
 - docker exec mgmt make -C /srv/$WP_ENV/jahia2wp bootstrap-mgmt
 
 script:
-<<<<<<< HEAD
-- docker exec --user=www-data -e TRAVIS_COMMIT=$TRAVIS_COMMIT -e CODECOV_TOKEN=$CODECOV_TOKEN mgmt make -C /srv/$WP_ENV/jahia2wp test-travis
-=======
 - ci_env=`bash <(curl -s https://codecov.io/env)`
-- docker exec $ci_env mgmt make -C /srv/$WP_ENV/jahia2wp test-travis
->>>>>>> 4147a34c
+- docker exec --user=www-data $ci_env mgmt make -C /srv/$WP_ENV/jahia2wp test-travis